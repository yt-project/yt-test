--- conflicted
+++ resolved
@@ -4,23 +4,11 @@
 import yt
 import numpy as np
 
-<<<<<<< HEAD
-# Here we start by loading up a dataset, in this case galaxy0030.
-
-from yt.mods import *
-
-ds = load("IsolatedGalaxy/galaxy0030/galaxy0030")
-
-# We start by building a transfer function, and initializing a camera.
-
-tf = ColorTransferFunction((-30, -22))
-=======
 ds = yt.load("IsolatedGalaxy/galaxy0030/galaxy0030")
 
 # We start by building a transfer function, and initializing a camera.
 
 tf = yt.ColorTransferFunction((-30, -22))
->>>>>>> 3bd624d4
 cam = ds.camera([0.5, 0.5, 0.5], [0.2, 0.3, 0.4], 0.10, 256, tf)
 
 # Now let's add some isocontours, and take a snapshot.
