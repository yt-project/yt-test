--- conflicted
+++ resolved
@@ -117,16 +117,10 @@
     load_particles, load_hexahedral_mesh
 
 from yt.frontends.sph.api import \
-<<<<<<< HEAD
     OWLSDataset, OWLSFieldInfo, add_owls_field, \
-    GadgetDataset, GadgetFieldInfo, add_gadget_field, \
+    GadgetDataset, GadgetHDF5Dataset, \
+    GadgetFieldInfo, add_gadget_field, \
     TipsyDataset, TipsyFieldInfo, add_tipsy_field
-=======
-    OWLSStaticOutput, OWLSFieldInfo, add_owls_field, \
-    GadgetStaticOutput, GadgetHDF5StaticOutput, \
-    GadgetFieldInfo, add_gadget_field, \
-    TipsyStaticOutput, TipsyFieldInfo, add_tipsy_field
->>>>>>> d5cd8f50
 
 from yt.analysis_modules.list_modules import \
     get_available_modules, amods
