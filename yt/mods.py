--- conflicted
+++ resolved
@@ -43,11 +43,7 @@
     derived_field, \
     add_field, FieldInfo, EnzoFieldInfo, Enzo2DFieldInfo, OrionFieldInfo, \
     Clump, write_clump_hierarchy, find_clumps, write_clumps, \
-<<<<<<< HEAD
-    OrionStaticOutput, HaloFinder, HOPHaloFinder, FOFHaloFinder, \
-=======
     OrionStaticOutput, HaloFinder, HOPHaloFinder, FOFHaloFinder, parallelHF, \
->>>>>>> 3a0e2576
     axis_names, x_dict, y_dict
 
 # This is a temporary solution -- in the future, we will allow the user to
@@ -77,11 +73,6 @@
 
 from yt.convenience import all_pfs, max_spheres, load
 
-try:
-    from yt.sage import *
-except ImportError:
-    pass
-
 # Some convenience functions to ease our time running scripts
 # from the command line
 
@@ -90,5 +81,3 @@
 
 def get_pc():
     return PlotCollection(EnzoStaticOutput(sys.argv[-1]))
-
-mylog.info("Welcome to YT.")