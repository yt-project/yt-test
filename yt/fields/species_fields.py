"""
Fields based on species of molecules or atoms.



"""

#-----------------------------------------------------------------------------
# Copyright (c) 2013, yt Development Team.
#
# Distributed under the terms of the Modified BSD License.
#
# The full license is in the file COPYING.txt, distributed with this software.
#-----------------------------------------------------------------------------

import numpy as np
import re

from yt.utilities.physical_constants import \
    mh, \
    mass_sun_cgs, \
    amu_cgs
from yt.utilities.physical_ratios import \
    primordial_H_mass_fraction
from yt.funcs import *
from yt.utilities.chemical_formulas import \
    ChemicalFormula
from .field_plugin_registry import \
    register_field_plugin

_primordial_mass_fraction = \
  {"H": primordial_H_mass_fraction,
   "He" : (1 - primordial_H_mass_fraction)}

_primordial_mass_fraction = \
  {"H": primordial_H_mass_fraction,
   "He" : (1 - primordial_H_mass_fraction)}
    
# See YTEP-0003 for details, but we want to ensure these fields are all
# populated:
#
#   * _mass
#   * _density
#   * _fraction
#   * _number_density
#

def _create_fraction_func(ftype, species):
    def _frac(field, data):
        return data[ftype, "%s_density" % species] \
             / data[ftype, "density"]
    return _frac

def _create_mass_func(ftype, species):
    def _mass(field, data):
        return data[ftype, "%s_density" % species] \
             * data["index", "cell_volume"]
    return _mass

def _create_number_density_func(ftype, species):
    formula = ChemicalFormula(species)
    weight = formula.weight # This is in AMU
    weight *= amu_cgs
    def _number_density(field, data):
        return data[ftype, "%s_density" % species] \
             / weight
    return _number_density

def _create_density_func(ftype, species):
    def _density(field, data):
        return data[ftype, "%s_fraction" % species] \
            * data[ftype,'density']
    return _density

def add_species_field_by_density(registry, ftype, species, 
                                 particle_type = False):
    """
    This takes a field registry, a fluid type, and a species name and then
    adds the other fluids based on that.  This assumes that the field
    "SPECIES_density" already exists and refers to mass density.
    """
    registry.add_field((ftype, "%s_fraction" % species), 
                       function = _create_fraction_func(ftype, species),
                       particle_type = particle_type,
                       units = "")

    registry.add_field((ftype, "%s_mass" % species),
                       function = _create_mass_func(ftype, species),
                       particle_type = particle_type,
                       units = "g")

    registry.add_field((ftype, "%s_number_density" % species),
                       function = _create_number_density_func(ftype, species),
                       particle_type = particle_type,
                       units = "cm**-3")

def add_species_field_by_fraction(registry, ftype, species, 
                                  particle_type = False):
    """
    This takes a field registry, a fluid type, and a species name and then
    adds the other fluids based on that.  This assumes that the field
    "SPECIES_fraction" already exists and refers to mass fraction.
    """
    registry.add_field((ftype, "%s_density" % species), 
                       function = _create_density_func(ftype, species),
                       particle_type = particle_type,
                       units = "g/cm**3")

    registry.add_field((ftype, "%s_mass" % species),
                       function = _create_mass_func(ftype, species),
                       particle_type = particle_type,
                       units = "g")

    registry.add_field((ftype, "%s_number_density" % species),
                       function = _create_number_density_func(ftype, species),
                       particle_type = particle_type,
                       units = "cm**-3")

def add_nuclei_density_fields(registry, ftype,
                              particle_type = False):
    elements = _get_all_elements(registry.species_names)
    for element in elements:
        registry.add_field((ftype, "%s_nuclei_density" % element),
                           function = _nuclei_density,
                           particle_type = particle_type,
                           units = "cm**-3")
    if len(elements) == 0:
        for element in ["H", "He"]:
            registry.add_field((ftype, "%s_nuclei_density" % element),
                               function = _default_nuclei_density,
                               particle_type = particle_type,
                               units = "cm**-3")

def _default_nuclei_density(field, data):
    element = field.name[1][:field.name[1].find("_")]
    return data["gas", "density"] * _primordial_mass_fraction[element] / \
      ChemicalFormula(element).weight / amu_cgs
        
def _nuclei_density(field, data):
    element = field.name[1][:field.name[1].find("_")]
    field_data = np.zeros_like(data["gas", "%s_number_density" % 
                                    data.pf.field_info.species_names[0]])
    for species in data.pf.field_info.species_names:
        nucleus = species
        if "_" in species:
            nucleus = species[:species.find("_")]
        num = _get_element_multiple(nucleus, element)
        field_data += num * data["gas", "%s_number_density" % species]
    return field_data

def _get_all_elements(species_list):
    elements = []
    for species in species_list:
        for item in re.findall('[A-Z][a-z]?|[0-9]+', species):
            if not item.isdigit() and item not in elements \
              and item != "El":
                elements.append(item)
    return elements
    
def _get_element_multiple(compound, element):
    my_split = re.findall('[A-Z][a-z]?|[0-9]+', compound)
    if element not in my_split:
        return 0
    loc = my_split.index(element)
    if loc == len(my_split) - 1 or not my_split[loc + 1].isdigit():
        return 1
<<<<<<< HEAD
    return int(my_split[loc + 1])

@register_field_plugin
def setup_species_fields(registry, ftype = "gas", slice_info = None):
    # We have to check what type of field this is -- if it's particles, then we
    # set particle_type to True.
    particle_type = ftype not in registry.pf.fluid_types
    for species in registry.species_names:
        # These are all the species we should be looking for fractions or
        # densities of.
        if (ftype, "%s_density" % species) in registry:
            func = add_species_field_by_density
        elif (ftype, "%s_fraction" % species) in registry:
            func = add_species_field_by_fraction
        else:
            # Skip it
            continue
        func(registry, ftype, species, particle_type)
=======
    return int(my_split[loc + 1])
>>>>>>> 6bb4a36c
<|MERGE_RESOLUTION|>--- conflicted
+++ resolved
@@ -164,7 +164,6 @@
     loc = my_split.index(element)
     if loc == len(my_split) - 1 or not my_split[loc + 1].isdigit():
         return 1
-<<<<<<< HEAD
     return int(my_split[loc + 1])
 
 @register_field_plugin
@@ -182,7 +181,4 @@
         else:
             # Skip it
             continue
-        func(registry, ftype, species, particle_type)
-=======
-    return int(my_split[loc + 1])
->>>>>>> 6bb4a36c
+        func(registry, ftype, species, particle_type)