"""
The basic field info container resides here.  These classes, code specific and
universal, are the means by which we access fields across YT, both derived and
native.



"""

#-----------------------------------------------------------------------------
# Copyright (c) 2013, yt Development Team.
#
# Distributed under the terms of the Modified BSD License.
#
# The full license is in the file COPYING.txt, distributed with this software.
#-----------------------------------------------------------------------------

import types
import numpy as np
import inspect
import copy

from yt.funcs import *

from yt.data_objects.yt_array import YTArray
from yt.utilities.lib import obtain_rvec, obtain_rv_vec
from yt.utilities.math_utils import resize_vector
from yt.utilities.cosmology import Cosmology
from yt.fields.derived_field import \
    ValidateGridType, \
    ValidateParameter, \
    ValidateSpatial, \
    NeedsParameter
from yt.fields.field_info_container import \
    FieldInfoContainer

from yt.utilities.physical_constants import \
    mass_sun_cgs, \
    mh, \
    me, \
    sigma_thompson, \
    clight, \
    kboltz, \
    G, \
    rho_crit_now, \
    speed_of_light_cgs, \
    km_per_cm

from yt.utilities.math_utils import \
    get_sph_r_component, \
    get_sph_theta_component, \
    get_sph_phi_component, \
    get_cyl_r_component, \
    get_cyl_z_component, \
    get_cyl_theta_component, \
    get_cyl_r, get_cyl_theta, \
    get_cyl_z, get_sph_r, \
    get_sph_theta, get_sph_phi, \
    periodic_dist, euclidean_dist

UniversalFields = FieldInfoContainer(None, [])
add_field = UniversalFields.add_field

# Note that, despite my newfound efforts to comply with PEP-8,
# I violate it here in order to keep the name/func_name relationship

def _dynamical_time(field, data):
    """
    sqrt(3 pi / (16 G rho))
    """
    return np.sqrt(3.0 * np.pi / (16.0 * G * data["density"]))

add_field("dynamical_time", function=_dynamical_time, units="s")

def jeans_mass(field, data):
    MJ_constant = (((5.0 * kboltz) / (G * mh)) ** (1.5)) * \
      (3.0 / (4.0 * np.pi)) ** (0.5)
    u = (MJ_constant * \
         ((data["temperature"] / data["mean_molecular_weight"])**(1.5)) * \
         (data["density"]**(-0.5))).convert_to_cgs()
    return u

add_field("jeans_mass", function=jeans_mass, units="g")

# This is rho_total / rho_cr(z).
def _overdensity(field, data):
    return data["matter_density"] / (rho_crit_now * data.pf.hubble_constant**2 *
                (1+data.pf.current_redshift)**3)
add_field("overdensity", function=_overdensity)

# This is rho_matter / <rho_matter> - 1.0
def _density_perturbation(field, data):
    omega_m = data.pf.omega_matter
    h = data.pf.hubble_constant
    z = data.pf.current_redshift
    rho_m = rho_crit_now * h**2 * omega_m * (1.0 + z)**3
    return data["matter_density"] / rho_m - 1.0

add_field("density_perturbation", function=_overdensity)

# This is rho_baryon / <rho_baryon>
def _baryon_overdensity(field, data):
    # @todo: should we provide this field if the dataset doesn't have omega_b?
    if data.pf.has_key('omega_baryon_now'):
        omega_baryon_now = data.pf['omega_baryon_now']
    else:
        omega_baryon_now = 0.0441

    # These are enzo parameters and should be changed.
    return data["density"] / (omega_baryon_now * rho_crit_now *
                              (data.pf["CosmologyHubbleConstantNow"]**2) *
                              ((1.0 + data.pf["CosmologyCurrentRedshift"])**3))

add_field("baryon_overdensity", function=_baryon_overdensity)

#FIXME

# Weak lensing convergence.
# Eqn 4 of Metzler, White, & Loken (2001, ApJ, 547, 560).
#def _convertConvergence(data):
#    if not data.pf.parameters.has_key('cosmology_calculator'):
#        data.pf.parameters['cosmology_calculator'] = Cosmology(
#            HubbleConstantNow=(100.*data.pf.hubble_constant),
#            OmegaMatterNow=data.pf.omega_matter, OmegaLambdaNow=data.pf.omega_lambda)
#    # observer to lens
#    DL = data.pf.parameters['cosmology_calculator'].AngularDiameterDistance(
#        data.pf.parameters['observer_redshift'], data.pf.current_redshift)
#    # observer to source
#    DS = data.pf.parameters['cosmology_calculator'].AngularDiameterDistance(
#        data.pf.parameters['observer_redshift'], data.pf.parameters['lensing_source_redshift'])
#    # lens to source
#    DLS = data.pf.parameters['cosmology_calculator'].AngularDiameterDistance(
#        data.pf.current_redshift, data.pf.parameters['lensing_source_redshift'])
#    # TODO: convert 1.5e14 to constants
#    return (((DL * DLS) / DS) * (1.5e14 * data.pf.omega_matter *
#                                (data.pf.hubble_constant / speed_of_light_cgs)**2 *
#                                (1 + data.pf.current_redshift)))
#add_field("weak_lensing_convergence", function=_overdensity,
#          convert_function=_convertConvergence,
#          projection_conversion='mpccm')

### Begin block that should probably be in an analysis module ###

def _chandra_emissivity(field, data):
    logT0 = np.log10(data["temperature"]) - 7
    return ( data["number_density"].astype(np.float64)**2
             * ( 10**(-0.0103 * logT0**8
                      +0.0417 * logT0**7
                      -0.0636 * logT0**6
                      +0.1149 * logT0**5
                      -0.3151 * logT0**4
                      +0.6655 * logT0**3
                      -1.1256 * logT0**2
                      +1.0026 * logT0**1
                      -0.6984 * logT0)
                 + data["metallicity"] * 10**(0.0305 * logT0**11
                                              -0.0045 * logT0**10
                                              -0.3620 * logT0**9
                                              +0.0513 * logT0**8
                                              +1.6669 * logT0**7
                                              -0.3854 * logT0**6
                                              -3.3604 * logT0**5
                                              +0.4728 * logT0**4
                                              +4.5774 * logT0**3
                                              -2.3661 * logT0**2
                                              -1.6667 * logT0**1
                                              -0.2193 * logT0) ) )

def _convert_chandra_emissivity(data):
    return 1.0  # 1.0e-23*0.76**2

#add_field("chandra_emissivity", function=_chandra_emissivity,
#          convert_function=_convert_chandra_emissivity,
#          projection_conversion="1")

def _xray_emissivity(field, data):
    return ( data["density"].astype(np.float64)**2
             * data["temperature"]**0.5 )

def _convert_xray_emissivity(data):
    return 2.168e60  #TODO: cnvert me to constants

#add_field("xray_emissivity", function=_xray_emissivity,
#          convert_function=_convert_xray_emissivity,
#          projection_conversion="1")

def _sz_kinetic(field, data):
    vel_axis = data.get_field_parameter("axis")
    if vel_axis > 2:
        raise NeedsParameter(["axis"])
    vel = data["velocity_%s" % ({0: "x", 1: "y", 2: "z"}[vel_axis])]
    return (vel * data["density"])

def _convert_sz_kinetic(data):
    return 0.88 * sigma_thompson / mh / clight

#add_field("sz_kinetic", function=_sz_kinetic,
#          convert_function=_convert_sz_kinetic,
#          validators=[ValidateParameter("axis")])

def _szy(field, data):
    return data["density"] * data["temperature"]

def _convert_szy(data):
    conv = 0.88 / mh * kboltz / (me * clight*clight) * sigma_thompson
    return conv

#add_field("szy", function=_szy, convert_function=_convert_szy)

### End block that should probably be in an analysis module ###

def _averaged_density(field, data):
    nx, ny, nz = data["density"].shape
    new_field = np.zeros((nx-2, ny-2, nz-2), dtype=np.float64)
    weight_field = np.zeros((nx-2, ny-2, nz-2), dtype=np.float64)
    i_i, j_i, k_i = np.mgrid[0:3, 0:3, 0:3]

    for i, j, k in zip(i_i.ravel(), j_i.ravel(), k_i.ravel()):
        sl = [slice(i, nx-(2-i)), slice(j, ny-(2-j)), slice(k, nz-(2-k))]
        new_field += data["density"][sl] * data["cell_mass"][sl]
        weight_field += data["cell_mass"][sl]

    # Now some fancy footwork
    new_field2 = YTArray(np.zeros((nx, ny, nz)), 'g/cm**3')
    new_field2[1:-1, 1:-1, 1:-1] = new_field / weight_field
    return new_field2

add_field("averaged_density", function=_averaged_density,
          validators=[ValidateSpatial(1, ["density"])])

def _contours(field, data):
    return -YTArray(np.ones_like(data["ones"]))

add_field("contours", validators=[ValidateSpatial(0)], take_log=False,
          display_field=False, function=_contours)
add_field("temp_contours", function=_contours,
          validators=[ValidateSpatial(0), ValidateGridType()],
          take_log=False, display_field=False)

def get_radius(data, field_prefix):
    center = data.get_field_parameter("center")
    DW = data.pf.domain_right_edge - data.pf.domain_left_edge
    radius = YTArray(np.zeros(data[field_prefix+"x"].shape, dtype='float64'),
                     'cm')
    r = radius.copy()
    if any(data.pf.periodicity):
        rdw = radius.copy()
    for i, ax in enumerate('xyz'):
        np.subtract(data["%s%s" % (field_prefix, ax)],
                    YTArray(center[i], center.units), r)
        if data.pf.periodicity[i] == True:
            np.abs(r, r)
            np.subtract(r, DW[i], rdw)
            np.abs(rdw, rdw)
            np.minimum(r, rdw, r)
        np.power(r, 2.0, r)
        np.add(radius, r, radius)
        if data.pf.dimensionality < i+1:
            break
    np.sqrt(radius, radius)
    return radius

<<<<<<< HEAD
def _baroclinic_vorticity_x(field, data):
    rho2 = data["density"].astype(np.float64)**2
    return (data["pressure_gradient_y"] * data["density_gradient_z"] -
            data["pressure_gradient_z"] * data["density_gradient_z"]) / rho2
def _baroclinic_vorticity_y(field, data):
    rho2 = data["density"].astype(np.float64)**2
    return (data["pressure_gradient_z"] * data["density_gradient_x"] -
            data["pressure_gradient_x"] * data["density_gradient_z"]) / rho2
def _baroclinic_vorticity_z(field, data):
    rho2 = data["density"].astype(np.float64)**2
    return (data["pressure_gradient_x"] * data["density_gradient_y"] -
            data["pressure_gradient_y"] * data["density_gradient_x"]) / rho2
for ax in 'xyz':
    n = "baroclinic_vorticity_%s" % ax
=======
def _Radius(field, data):
    return get_radius(data, "")

add_field("Radius", function=_Radius,
          validators=[ValidateParameter("center")],
          convert_function = _get_conv("cm"), units=r"\rm{cm}")

add_field("RadiusMpc", function=_Radius,
          validators=[ValidateParameter("center")],
          convert_function = _get_conv("mpc"), units=r"\rm{Mpc}",
          display_name = "Radius")

add_field("Radiuskpc", function=_Radius,
          validators=[ValidateParameter("center")],
          convert_function = _get_conv("kpc"), units=r"\rm{kpc}",
          display_name = "Radius")

add_field("Radiuskpch", function=_Radius,
          validators=[ValidateParameter("center")],
          convert_function = _get_conv("kpch"), units=r"\rm{kpc}/\rm{h}",
          display_name = "Radius")

add_field("Radiuspc", function=_Radius,
          validators=[ValidateParameter("center")],
          convert_function = _get_conv("pc"), units=r"\rm{pc}",
          display_name="Radius")

add_field("RadiusAU", function=_Radius,
          validators=[ValidateParameter("center")],
          convert_function = _get_conv("au"), units=r"\rm{AU}",
          display_name = "Radius")

add_field("RadiusCode", function=_Radius,
          validators=[ValidateParameter("center")],
          display_name = "Radius (code)")

def _RadialVelocity(field, data):
    normal = data.get_field_parameter("normal")
    velocities = obtain_rv_vec(data)    
    theta = data['sph_theta']
    phi   = data['sph_phi']

    return get_sph_r_component(velocities, theta, phi, normal)

def _RadialVelocityABS(field, data):
    return np.abs(_RadialVelocity(field, data))
def _ConvertRadialVelocityKMS(data):
    return km_per_cm
add_field("RadialVelocity", function=_RadialVelocity,
          units=r"\rm{cm}/\rm{s}")
add_field("RadialVelocityABS", function=_RadialVelocityABS,
          units=r"\rm{cm}/\rm{s}")
add_field("RadialVelocityKMS", function=_RadialVelocity,
          convert_function=_ConvertRadialVelocityKMS, units=r"\rm{km}/\rm{s}")
add_field("RadialVelocityKMSABS", function=_RadialVelocityABS,
          convert_function=_ConvertRadialVelocityKMS, units=r"\rm{km}/\rm{s}")

def _TangentialVelocity(field, data):
    return np.sqrt(data["VelocityMagnitude"]**2.0
                 - data["RadialVelocity"]**2.0)
add_field("TangentialVelocity", 
          function=_TangentialVelocity,
          take_log=False, units=r"\rm{cm}/\rm{s}")

def _CuttingPlaneVelocityX(field, data):
    x_vec, y_vec, z_vec = [data.get_field_parameter("cp_%s_vec" % (ax))
                           for ax in 'xyz']
    bulk_velocity = data.get_field_parameter("bulk_velocity")
    if bulk_velocity == None:
        bulk_velocity = np.zeros(3)
    v_vec = np.array([data["%s-velocity" % ax] - bv \
                for ax, bv in zip('xyz', bulk_velocity)])
    v_vec = np.rollaxis(v_vec, 0, len(v_vec.shape))
    return np.sum(x_vec * v_vec, axis=-1)
add_field("CuttingPlaneVelocityX", 
          function=_CuttingPlaneVelocityX,
          validators=[ValidateParameter("cp_%s_vec" % ax)
                      for ax in 'xyz'], units=r"\rm{km}/\rm{s}")
def _CuttingPlaneVelocityY(field, data):
    x_vec, y_vec, z_vec = [data.get_field_parameter("cp_%s_vec" % (ax))
                           for ax in 'xyz']
    bulk_velocity = data.get_field_parameter("bulk_velocity")
    if bulk_velocity == None:
        bulk_velocity = np.zeros(3)
    v_vec = np.array([data["%s-velocity" % ax] - bv \
                for ax, bv in zip('xyz', bulk_velocity)])
    v_vec = np.rollaxis(v_vec, 0, len(v_vec.shape))
    return np.sum(y_vec * v_vec, axis=-1)
add_field("CuttingPlaneVelocityY", 
          function=_CuttingPlaneVelocityY,
          validators=[ValidateParameter("cp_%s_vec" % ax)
                      for ax in 'xyz'], units=r"\rm{km}/\rm{s}")

def _CuttingPlaneBx(field, data):
    x_vec, y_vec, z_vec = [data.get_field_parameter("cp_%s_vec" % (ax))
                           for ax in 'xyz']
    b_vec = np.array([data["B%s" % ax] for ax in 'xyz'])
    return np.dot(x_vec, b_vec)
add_field("CuttingPlaneBx", 
          function=_CuttingPlaneBx,
          validators=[ValidateParameter("cp_%s_vec" % ax)
                      for ax in 'xyz'], units=r"\rm{Gauss}")
def _CuttingPlaneBy(field, data):
    x_vec, y_vec, z_vec = [data.get_field_parameter("cp_%s_vec" % (ax))
                           for ax in 'xyz']
    b_vec = np.array([data["B%s" % ax] for ax in 'xyz'])
    return np.dot(y_vec, b_vec)
add_field("CuttingPlaneBy", 
          function=_CuttingPlaneBy,
          validators=[ValidateParameter("cp_%s_vec" % ax)
                      for ax in 'xyz'], units=r"\rm{Gauss}")

def _MeanMolecularWeight(field,data):
    return (data["Density"] / (mh *data["NumberDensity"]))
add_field("MeanMolecularWeight",function=_MeanMolecularWeight,units=r"")

def _JeansMassMsun(field,data):
    MJ_constant = (((5.0 * kboltz) / (G * mh)) ** (1.5)) * \
    (3.0 / (4.0 * np.pi)) ** (0.5) / mass_sun_cgs

    return (MJ_constant *
            ((data["Temperature"]/data["MeanMolecularWeight"])**(1.5)) *
            (data["Density"]**(-0.5)))
add_field("JeansMassMsun",function=_JeansMassMsun,
          units=r"\rm{M_{\odot}}")

def _pdensity(field, data):
    pmass = data[('deposit','all_mass')]
    np.divide(pmass, data["CellVolume"], pmass)
    return pmass
add_field("particle_density", function=_pdensity,
          validators=[ValidateGridType()],
          display_name=r"\mathrm{Particle}\/\mathrm{Density}")

def _MagneticEnergy(field,data):
    """This assumes that your front end has provided Bx, By, Bz in
    units of Gauss. If you use MKS, make sure to write your own
    MagneticEnergy field to deal with non-unitary \mu_0.
    """
    return (data["Bx"]**2 + data["By"]**2 + data["Bz"]**2)/(8*np.pi)
add_field("MagneticEnergy",function=_MagneticEnergy,
          units=r"\rm{ergs}\/\rm{cm}^{-3}",
          display_name=r"\rm{Magnetic}\/\rm{Energy}")

def _BMagnitude(field,data):
    """This assumes that your front end has provided Bx, By, Bz in
    units of Gauss. If you use MKS, make sure to write your own
    BMagnitude field to deal with non-unitary \mu_0.
    """
    return np.sqrt((data["Bx"]**2 + data["By"]**2 + data["Bz"]**2))
add_field("BMagnitude",
          function=_BMagnitude,
          display_name=r"|B|", units=r"\rm{Gauss}")

def _PlasmaBeta(field,data):
    """This assumes that your front end has provided Bx, By, Bz in
    units of Gauss. If you use MKS, make sure to write your own
    PlasmaBeta field to deal with non-unitary \mu_0.
    """
    return data['Pressure']/data['MagneticEnergy']
add_field("PlasmaBeta",
          function=_PlasmaBeta,
          display_name=r"\rm{Plasma}\/\beta", units="")

def _MagneticPressure(field,data):
    return data['MagneticEnergy']
add_field("MagneticPressure",
          function=_MagneticPressure,
          display_name=r"\rm{Magnetic}\/\rm{Pressure}",
          units=r"\rm{ergs}\/\rm{cm}^{-3}")

def _BPoloidal(field,data):
    normal = data.get_field_parameter("normal")

    Bfields = np.array([data['Bx'], data['By'], data['Bz']])

    theta = data['sph_theta']
    phi   = data['sph_phi']

    return get_sph_theta_component(Bfields, theta, phi, normal)

add_field("BPoloidal", function=_BPoloidal,
          units=r"\rm{Gauss}",
          validators=[ValidateParameter("normal")])

def _BToroidal(field,data):
    normal = data.get_field_parameter("normal")

    Bfields = np.array([data['Bx'], data['By'], data['Bz']])

    phi   = data['sph_phi']

    return get_sph_phi_component(Bfields, phi, normal)

add_field("BToroidal", function=_BToroidal,
          units=r"\rm{Gauss}",
          validators=[ValidateParameter("normal")])

def _BRadial(field,data):
    normal = data.get_field_parameter("normal")

    Bfields = np.array([data['Bx'], data['By'], data['Bz']])

    theta = data['sph_theta']
    phi   = data['sph_phi']

    return get_sph_r_component(Bfields, theta, phi, normal)

add_field("BRadial", function=_BRadial,
          units=r"\rm{Gauss}",
          validators=[ValidateParameter("normal")])

def _VorticitySquared(field, data):
    mylog.debug("Generating vorticity on %s", data)
    # We need to set up stencils
    if data.pf["HydroMethod"] == 2:
        sl_left = slice(None,-2,None)
        sl_right = slice(1,-1,None)
        div_fac = 1.0
    else:
        sl_left = slice(None,-2,None)
        sl_right = slice(2,None,None)
        div_fac = 2.0
    new_field = np.zeros(data["x-velocity"].shape)
    dvzdy = (data["z-velocity"][1:-1,sl_right,1:-1] -
             data["z-velocity"][1:-1,sl_left,1:-1]) \
             / (div_fac*data["dy"].flat[0])
    dvydz = (data["y-velocity"][1:-1,1:-1,sl_right] -
             data["y-velocity"][1:-1,1:-1,sl_left]) \
             / (div_fac*data["dz"].flat[0])
    new_field[1:-1,1:-1,1:-1] += (dvzdy - dvydz)**2.0
    del dvzdy, dvydz
    dvxdz = (data["x-velocity"][1:-1,1:-1,sl_right] -
             data["x-velocity"][1:-1,1:-1,sl_left]) \
             / (div_fac*data["dz"].flat[0])
    dvzdx = (data["z-velocity"][sl_right,1:-1,1:-1] -
             data["z-velocity"][sl_left,1:-1,1:-1]) \
             / (div_fac*data["dx"].flat[0])
    new_field[1:-1,1:-1,1:-1] += (dvxdz - dvzdx)**2.0
    del dvxdz, dvzdx
    dvydx = (data["y-velocity"][sl_right,1:-1,1:-1] -
             data["y-velocity"][sl_left,1:-1,1:-1]) \
             / (div_fac*data["dx"].flat[0])
    dvxdy = (data["x-velocity"][1:-1,sl_right,1:-1] -
             data["x-velocity"][1:-1,sl_left,1:-1]) \
             / (div_fac*data["dy"].flat[0])
    new_field[1:-1,1:-1,1:-1] += (dvydx - dvxdy)**2.0
    del dvydx, dvxdy
    new_field = np.abs(new_field)
    return new_field
def _convertVorticitySquared(data):
    return data.convert("cm")**-2.0
add_field("VorticitySquared", function=_VorticitySquared,
          validators=[ValidateSpatial(1,
              ["x-velocity","y-velocity","z-velocity"])],
          units=r"\rm{s}^{-2}",
          convert_function=_convertVorticitySquared)

def _Shear(field, data):
    """
    Shear is defined as [(dvx/dy + dvy/dx)^2 + (dvz/dy + dvy/dz)^2 +
                         (dvx/dz + dvz/dx)^2 ]^(0.5)
    where dvx/dy = [vx(j-1) - vx(j+1)]/[2dy]
    and is in units of s^(-1)
    (it's just like vorticity except add the derivative pairs instead
     of subtracting them)
    """
    # We need to set up stencils
    if data.pf["HydroMethod"] == 2:
        sl_left = slice(None,-2,None)
        sl_right = slice(1,-1,None)
        div_fac = 1.0
    else:
        sl_left = slice(None,-2,None)
        sl_right = slice(2,None,None)
        div_fac = 2.0
    new_field = np.zeros(data["x-velocity"].shape)
    if data.pf.dimensionality > 1:
        dvydx = (data["y-velocity"][sl_right,1:-1,1:-1] -
                data["y-velocity"][sl_left,1:-1,1:-1]) \
                / (div_fac*data["dx"].flat[0])
        dvxdy = (data["x-velocity"][1:-1,sl_right,1:-1] -
                data["x-velocity"][1:-1,sl_left,1:-1]) \
                / (div_fac*data["dy"].flat[0])
        new_field[1:-1,1:-1,1:-1] += (dvydx + dvxdy)**2.0
        del dvydx, dvxdy
    if data.pf.dimensionality > 2:
        dvzdy = (data["z-velocity"][1:-1,sl_right,1:-1] -
                data["z-velocity"][1:-1,sl_left,1:-1]) \
                / (div_fac*data["dy"].flat[0])
        dvydz = (data["y-velocity"][1:-1,1:-1,sl_right] -
                data["y-velocity"][1:-1,1:-1,sl_left]) \
                / (div_fac*data["dz"].flat[0])
        new_field[1:-1,1:-1,1:-1] += (dvzdy + dvydz)**2.0
        del dvzdy, dvydz
        dvxdz = (data["x-velocity"][1:-1,1:-1,sl_right] -
                data["x-velocity"][1:-1,1:-1,sl_left]) \
                / (div_fac*data["dz"].flat[0])
        dvzdx = (data["z-velocity"][sl_right,1:-1,1:-1] -
                data["z-velocity"][sl_left,1:-1,1:-1]) \
                / (div_fac*data["dx"].flat[0])
        new_field[1:-1,1:-1,1:-1] += (dvxdz + dvzdx)**2.0
        del dvxdz, dvzdx
    new_field = new_field**0.5
    new_field = np.abs(new_field)
    return new_field
def _convertShear(data):
    return data.convert("cm")**-1.0
add_field("Shear", function=_Shear,
          validators=[ValidateSpatial(1,
              ["x-velocity","y-velocity","z-velocity"])],
          units=r"\rm{s}^{-1}",
          convert_function=_convertShear, take_log=False)

def _ShearCriterion(field, data):
    """
    Shear is defined as [(dvx/dy + dvy/dx)^2 + (dvz/dy + dvy/dz)^2 +
                         (dvx/dz + dvz/dx)^2 ]^(0.5)
    where dvx/dy = [vx(j-1) - vx(j+1)]/[2dy]
    and is in units of s^(-1)
    (it's just like vorticity except add the derivative pairs instead
     of subtracting them)

    Divide by c_s to leave Shear in units of cm**-1, which 
    can be compared against the inverse of the local cell size (1/dx) 
    to determine if refinement should occur.
    """
    # We need to set up stencils
    if data.pf["HydroMethod"] == 2:
        sl_left = slice(None,-2,None)
        sl_right = slice(1,-1,None)
        div_fac = 1.0
    else:
        sl_left = slice(None,-2,None)
        sl_right = slice(2,None,None)
        div_fac = 2.0
    new_field = np.zeros(data["x-velocity"].shape)
    if data.pf.dimensionality > 1:
        dvydx = (data["y-velocity"][sl_right,1:-1,1:-1] -
                data["y-velocity"][sl_left,1:-1,1:-1]) \
                / (div_fac*data["dx"].flat[0])
        dvxdy = (data["x-velocity"][1:-1,sl_right,1:-1] -
                data["x-velocity"][1:-1,sl_left,1:-1]) \
                / (div_fac*data["dy"].flat[0])
        new_field[1:-1,1:-1,1:-1] += (dvydx + dvxdy)**2.0
        del dvydx, dvxdy
    if data.pf.dimensionality > 2:
        dvzdy = (data["z-velocity"][1:-1,sl_right,1:-1] -
                data["z-velocity"][1:-1,sl_left,1:-1]) \
                / (div_fac*data["dy"].flat[0])
        dvydz = (data["y-velocity"][1:-1,1:-1,sl_right] -
                data["y-velocity"][1:-1,1:-1,sl_left]) \
                / (div_fac*data["dz"].flat[0])
        new_field[1:-1,1:-1,1:-1] += (dvzdy + dvydz)**2.0
        del dvzdy, dvydz
        dvxdz = (data["x-velocity"][1:-1,1:-1,sl_right] -
                data["x-velocity"][1:-1,1:-1,sl_left]) \
                / (div_fac*data["dz"].flat[0])
        dvzdx = (data["z-velocity"][sl_right,1:-1,1:-1] -
                data["z-velocity"][sl_left,1:-1,1:-1]) \
                / (div_fac*data["dx"].flat[0])
        new_field[1:-1,1:-1,1:-1] += (dvxdz + dvzdx)**2.0
        del dvxdz, dvzdx
    new_field /= data["SoundSpeed"]**2.0
    new_field = new_field**(0.5)
    new_field = np.abs(new_field)
    return new_field

def _convertShearCriterion(data):
    return data.convert("cm")**-1.0
add_field("ShearCriterion", function=_ShearCriterion,
          validators=[ValidateSpatial(1,
              ["x-velocity","y-velocity","z-velocity", "SoundSpeed"])],
          units=r"\rm{cm}^{-1}",
          convert_function=_convertShearCriterion, take_log=False)

def _ShearMach(field, data):
    """
    Dimensionless Shear (ShearMach) is defined nearly the same as shear, 
    except that it is scaled by the local dx/dy/dz and the local sound speed.
    So it results in a unitless quantity that is effectively measuring 
    shear in mach number.  

    In order to avoid discontinuities created by multiplying by dx/dy/dz at
    grid refinement boundaries, we also multiply by 2**GridLevel.

    Shear (Mach) = [(dvx + dvy)^2 + (dvz + dvy)^2 +
                    (dvx + dvz)^2  ]^(0.5) / c_sound
    """
    # We need to set up stencils
    if data.pf["HydroMethod"] == 2:
        sl_left = slice(None,-2,None)
        sl_right = slice(1,-1,None)
        div_fac = 1.0
    else:
        sl_left = slice(None,-2,None)
        sl_right = slice(2,None,None)
        div_fac = 2.0
    new_field = np.zeros(data["x-velocity"].shape)
    if data.pf.dimensionality > 1:
        dvydx = (data["y-velocity"][sl_right,1:-1,1:-1] -
                data["y-velocity"][sl_left,1:-1,1:-1]) \
                / (div_fac)
        dvxdy = (data["x-velocity"][1:-1,sl_right,1:-1] -
                data["x-velocity"][1:-1,sl_left,1:-1]) \
                / (div_fac)
        new_field[1:-1,1:-1,1:-1] += (dvydx + dvxdy)**2.0
        del dvydx, dvxdy
    if data.pf.dimensionality > 2:
        dvzdy = (data["z-velocity"][1:-1,sl_right,1:-1] -
                data["z-velocity"][1:-1,sl_left,1:-1]) \
                / (div_fac)
        dvydz = (data["y-velocity"][1:-1,1:-1,sl_right] -
                data["y-velocity"][1:-1,1:-1,sl_left]) \
                / (div_fac)
        new_field[1:-1,1:-1,1:-1] += (dvzdy + dvydz)**2.0
        del dvzdy, dvydz
        dvxdz = (data["x-velocity"][1:-1,1:-1,sl_right] -
                data["x-velocity"][1:-1,1:-1,sl_left]) \
                / (div_fac)
        dvzdx = (data["z-velocity"][sl_right,1:-1,1:-1] -
                data["z-velocity"][sl_left,1:-1,1:-1]) \
                / (div_fac)
        new_field[1:-1,1:-1,1:-1] += (dvxdz + dvzdx)**2.0
        del dvxdz, dvzdx
    new_field *= ((2.0**data.level)/data["SoundSpeed"])**2.0
    new_field = new_field**0.5
    new_field = np.abs(new_field)
    return new_field
add_field("ShearMach", function=_ShearMach,
          validators=[ValidateSpatial(1,
              ["x-velocity","y-velocity","z-velocity","SoundSpeed"])],
          units=r"\rm{Mach}",take_log=False)

def _gradPressureX(field, data):
    # We need to set up stencils
    if data.pf["HydroMethod"] == 2:
        sl_left = slice(None,-2,None)
        sl_right = slice(1,-1,None)
        div_fac = 1.0
    else:
        sl_left = slice(None,-2,None)
        sl_right = slice(2,None,None)
        div_fac = 2.0
    new_field = np.zeros(data["Pressure"].shape, dtype='float64')
    ds = div_fac * data['dx'].flat[0]
    new_field[1:-1,1:-1,1:-1]  = data["Pressure"][sl_right,1:-1,1:-1]/ds
    new_field[1:-1,1:-1,1:-1] -= data["Pressure"][sl_left ,1:-1,1:-1]/ds
    return new_field
def _gradPressureY(field, data):
    # We need to set up stencils
    if data.pf["HydroMethod"] == 2:
        sl_left = slice(None,-2,None)
        sl_right = slice(1,-1,None)
        div_fac = 1.0
    else:
        sl_left = slice(None,-2,None)
        sl_right = slice(2,None,None)
        div_fac = 2.0
    new_field = np.zeros(data["Pressure"].shape, dtype='float64')
    ds = div_fac * data['dy'].flat[0]
    new_field[1:-1,1:-1,1:-1]  = data["Pressure"][1:-1,sl_right,1:-1]/ds
    new_field[1:-1,1:-1,1:-1] -= data["Pressure"][1:-1,sl_left ,1:-1]/ds
    return new_field
def _gradPressureZ(field, data):
    # We need to set up stencils
    if data.pf["HydroMethod"] == 2:
        sl_left = slice(None,-2,None)
        sl_right = slice(1,-1,None)
        div_fac = 1.0
    else:
        sl_left = slice(None,-2,None)
        sl_right = slice(2,None,None)
        div_fac = 2.0
    new_field = np.zeros(data["Pressure"].shape, dtype='float64')
    ds = div_fac * data['dz'].flat[0]
    new_field[1:-1,1:-1,1:-1]  = data["Pressure"][1:-1,1:-1,sl_right]/ds
    new_field[1:-1,1:-1,1:-1] -= data["Pressure"][1:-1,1:-1,sl_left ]/ds
    return new_field
def _convertgradPressure(data):
    return 1.0/data.convert("cm")
for ax in 'XYZ':
    n = "gradPressure%s" % ax
>>>>>>> 7b3b78c9
    add_field(n, function=eval("_%s" % n),
          validators=[ValidateSpatial(1, ["density", "pressure"])],
          units="1/s")

def _baroclinic_vorticity_Magnitude(field, data):
    return np.sqrt(data["baroclinic_vorticity_x"]**2 +
                   data["baroclinic_vorticity_y"]**2 +
                   data["baroclinic_vorticity_z"]**2)
add_field("baroclinic_vorticity_Magnitude",
          function=_baroclinic_vorticity_Magnitude,
          validators=[ValidateSpatial(1, ["density", "pressure"])],
          units="1/s")

def _vorticity_x(field, data):
    # We need to set up stencils
    if data.pf["HydroMethod"] == 2:
        sl_left = slice(None,-2,None)
        sl_right = slice(1,-1,None)
        div_fac = 1.0
    else:
        sl_left = slice(None,-2,None)
        sl_right = slice(2,None,None)
        div_fac = 2.0
    new_field = \
      YTArray(np.zeros(data["velocity_z"].shape, dtype=np.float64), '1/s')
    new_field[1:-1,1:-1,1:-1] = (data["velocity_z"][1:-1,sl_right,1:-1] -
                                 data["velocity_z"][1:-1,sl_left,1:-1]) \
                                 / (div_fac*just_one(data["dy"]))
    new_field[1:-1,1:-1,1:-1] -= (data["velocity_y"][1:-1,1:-1,sl_right] -
                                  data["velocity_y"][1:-1,1:-1,sl_left]) \
                                  / (div_fac*just_one(data["dz"]))
    return new_field
def _vorticity_y(field, data):
    # We need to set up stencils
    if data.pf["HydroMethod"] == 2:
        sl_left = slice(None,-2,None)
        sl_right = slice(1,-1,None)
        div_fac = 1.0
    else:
        sl_left = slice(None,-2,None)
        sl_right = slice(2,None,None)
        div_fac = 2.0
    new_field = \
      YTArray(np.zeros(data["velocity_z"].shape, dtype=np.float64), '1/s')
    new_field[1:-1,1:-1,1:-1] = (data["velocity_x"][1:-1,1:-1,sl_right] -
                                 data["velocity_x"][1:-1,1:-1,sl_left]) \
                                 / (div_fac*just_one(data["dz"]))
    new_field[1:-1,1:-1,1:-1] -= (data["velocity_z"][sl_right,1:-1,1:-1] -
                                  data["velocity_z"][sl_left,1:-1,1:-1]) \
                                  / (div_fac*just_one(data["dx"]))
    return new_field
def _vorticity_z(field, data):
    # We need to set up stencils
    if data.pf["HydroMethod"] == 2:
        sl_left = slice(None,-2,None)
        sl_right = slice(1,-1,None)
        div_fac = 1.0
    else:
        sl_left = slice(None,-2,None)
        sl_right = slice(2,None,None)
        div_fac = 2.0
    new_field = \
      YTArray(np.zeros(data["velocity_z"].shape, dtype=np.float64), '1/s')
    new_field[1:-1,1:-1,1:-1] = (data["velocity_y"][sl_right,1:-1,1:-1] -
                                 data["velocity_y"][sl_left,1:-1,1:-1]) \
                                 / (div_fac*just_one(data["dx"]))
    new_field[1:-1,1:-1,1:-1] -= (data["velocity_x"][1:-1,sl_right,1:-1] -
                                  data["velocity_x"][1:-1,sl_left,1:-1]) \
                                  / (div_fac*just_one(data["dy"]))
    return new_field

for ax in 'xyz':
    n = "vorticity_%s" % ax
    add_field(n, function=eval("_%s" % n),
              validators=[ValidateSpatial(1,
                          ["velocity_x", "velocity_y", "velocity_z"])],
              units="1/s")

def _vorticity_magnitude(field, data):
    return np.sqrt(data["vorticity_x"]**2 +
                   data["vorticity_y"]**2 +
                   data["vorticity_z"]**2)
add_field("vorticity_magnitude", function=_vorticity_magnitude,
          validators=[ValidateSpatial(1,
                      ["velocity_x", "velocity_y", "velocity_z"])],
          units="1/s")

def _vorticity_stretching_x(field, data):
    return data["velocity_divergence"] * data["vorticity_x"]
def _vorticity_stretching_y(field, data):
    return data["velocity_divergence"] * data["vorticity_y"]
def _vorticity_stretching_z(field, data):
    return data["velocity_divergence"] * data["vorticity_z"]
for ax in 'xyz':
    n = "vorticity_stretching_%s" % ax
    add_field(n, function=eval("_%s" % n),
              units = "s**(-2)",
              validators=[ValidateSpatial(0)])
def _vorticity_stretching_magnitude(field, data):
    return np.sqrt(data["vorticity_stretching_x"]**2 +
                   data["vorticity_stretching_y"]**2 +
                   data["vorticity_stretching_z"]**2)
add_field("vorticity_stretching_magnitude",
          function=_vorticity_stretching_magnitude,
          validators=[ValidateSpatial(1,
                      ["velocity_x", "velocity_y", "velocity_z"])],
          units="1/s")

def _vorticity_growth_x(field, data):
    return -data["vorticity_stretching_x"] - data["baroclinic_vorticity_x"]
def _vorticity_growth_y(field, data):
    return -data["vorticity_stretching_y"] - data["baroclinic_vorticity_y"]
def _vorticity_growth_z(field, data):
    return -data["vorticity_stretching_z"] - data["baroclinic_vorticity_z"]
for ax in 'xyz':
    n = "vorticity_growth_%s" % ax
    add_field(n, function=eval("_%s" % n),
              validators=[ValidateSpatial(1,
                          ["velocity_x", "velocity_y", "velocity_z"])],
              units="1/s")
def _vorticity_growth_magnitude(field, data):
    result = np.sqrt(data["vorticity_growth_x"]**2 +
                     data["vorticity_growth_y"]**2 +
                     data["vorticity_growth_z"]**2)
    dot = YTArray(np.zeros(result.shape), '1/s')
    for ax in "xyz":
        dot += data["vorticity_%s" % ax] * data["vorticity_growth_%s" % ax]
    result = np.sign(dot) * result
    return result
add_field("vorticity_growth_magnitude", function=_vorticity_growth_magnitude,
          validators=[ValidateSpatial(1,
                      ["velocity_x", "velocity_y", "velocity_z"])],
          units="1/s",
          take_log=False)
def _vorticity_growth_magnitude_absolute(field, data):
    return np.sqrt(data["vorticity_growth_x"]**2 +
                   data["vorticity_growth_y"]**2 +
                   data["vorticity_growth_z"]**2)
add_field("vorticity_growth_magnitude_absolute", function=_vorticity_growth_magnitude_absolute,
          validators=[ValidateSpatial(1,
                      ["velocity_x", "velocity_y", "velocity_z"])],
          units="1/s")

def _vorticity_growth_timescale(field, data):
    domegax_dt = data["vorticity_x"] / data["vorticity_growth_x"]
    domegay_dt = data["vorticity_y"] / data["vorticity_growth_y"]
    domegaz_dt = data["vorticity_z"] / data["vorticity_growth_z"]
    return np.sqrt(domegax_dt**2 + domegay_dt**2 + domegaz_dt**2)
add_field("vorticity_growth_timescale", function=_vorticity_growth_timescale,
          validators=[ValidateSpatial(1,
                      ["velocity_x", "velocity_y", "velocity_z"])],
          units="s")

########################################################################
# With radiation pressure
########################################################################

def _vorticity_radiation_pressure_x(field, data):
    rho = data["density"].astype(np.float64)
    return (data["radiation_acceleration_y"] * data["density_gradient_z"] -
            data["radiation_acceleration_z"] * data["density_gradient_y"]) / rho
def _vorticity_radiation_pressure_y(field, data):
    rho = data["density"].astype(np.float64)
    return (data["radiation_acceleration_z"] * data["density_gradient_x"] -
            data["radiation_acceleration_x"] * data["density_gradient_z"]) / rho
def _vorticity_radiation_pressure_z(field, data):
    rho = data["density"].astype(np.float64)
    return (data["radiation_acceleration_x"] * data["density_gradient_y"] -
            data["radiation_acceleration_y"] * data["density_gradient_x"]) / rho

for ax in 'xyz':
    n = "vorticity_radiation_pressure_%s" % ax
    add_field(n, function=eval("_%s" % n),
              validators=[ValidateSpatial(1,
                   ["density",
                    "radiation_acceleration_x",
                    "radiation_acceleration_y",
                    "radiation_acceleration_z"])],
              units="1/s")

def _vorticity_radiation_pressure_magnitude(field, data):
    return np.sqrt(data["vorticity_radiation_pressure_x"]**2 +
                   data["vorticity_radiation_pressure_y"]**2 +
                   data["vorticity_radiation_pressure_z"]**2)
add_field("vorticity_radiation_pressure_magnitude",
          function=_vorticity_radiation_pressure_magnitude,
          validators=[ValidateSpatial(1,
                      ["density",
                       "radiation_acceleration_x",
                       "radiation_acceleration_y",
                       "radiation_acceleration_z"])],
          units="1/s")

def _vorticity_radiation_pressure_growth_x(field, data):
    return -data["vorticity_stretching_x"] - data["baroclinic_vorticity_x"] \
           -data["vorticity_radiation_pressure_x"]
def _vorticity_radiation_pressure_growth_y(field, data):
    return -data["vorticity_stretching_y"] - data["baroclinic_vorticity_y"] \
           -data["vorticity_radiation_pressure_y"]
def _vorticity_radiation_pressure_growth_z(field, data):
    return -data["vorticity_stretching_z"] - data["baroclinic_vorticity_z"] \
           -data["vorticity_radiation_pressure_z"]
for ax in 'xyz':
    n = "vorticity_radiation_pressure_growth_%s" % ax
    add_field(n, function=eval("_%s" % n),
              validators=[ValidateSpatial(1,
                       ["density",
                        "radiation_acceleration_x",
                        "radiation_acceleration_y",
                        "radiation_acceleration_z"])],
              units="1/s")
def _vorticity_radiation_pressure_growth_magnitude(field, data):
    result = np.sqrt(data["vorticity_radiation_pressure_growth_x"]**2 +
                     data["vorticity_radiation_pressure_growth_y"]**2 +
                     data["vorticity_radiation_pressure_growth_z"]**2)
    dot = YTArray(np.zeros(result.shape), '1/s')
    for ax in "xyz":
        dot += data["Vorticity%s" % ax] * data["vorticity_growth_%s" % ax]
    result = np.sign(dot) * result
    return result
add_field("vorticity_radiation_pressure_growth_magnitude", function=_vorticity_growth_magnitude,
          validators=[ValidateSpatial(1,
                      ["density", "radiation_acceleration_x", "radiation_acceleration_y", "radiation_acceleration_z"])],
          units="1/s",
          take_log=False)
def _vorticity_radiation_pressure_growth_magnitude_absolute(field, data):
    return np.sqrt(data["vorticity_radiation_pressure_growth_x"]**2 +
                   data["vorticity_radiation_pressure_growth_y"]**2 +
                   data["vorticity_radiation_pressure_growth_z"]**2)
add_field("vorticity_radiation_pressure_growth_magnitude_absolute",
          function=_vorticity_radiation_pressure_growth_magnitude_absolute,
          validators=[ValidateSpatial(1,
                      ["density",
                       "radiation_acceleration_x",
                       "radiation_acceleration_y",
                       "radiation_acceleration_z"])],
          units="1/s")

def _vorticity_radiation_pressure_growth_timescale(field, data):
    domegax_dt = data["vorticity_x"] / data["vorticity_radiation_pressure_growth_x"]
    domegay_dt = data["vorticity_y"] / data["vorticity_radiation_pressure_growth_y"]
    domegaz_dt = data["vorticity_z"] / data["vorticity_radiation_pressure_growth_z"]
    return np.sqrt(domegax_dt**2 + domegay_dt**2 + domegaz_dt**2)
add_field("vorticity_radiation_pressure_growth_timescale", function=_vorticity_radiation_pressure_growth_timescale,
          validators=[ValidateSpatial(1,
                      ["density",
                       "radiation_acceleration_x",
                       "radiation_acceleration_y",
                       "radiation_acceleration_z"])],
          units="1/s")<|MERGE_RESOLUTION|>--- conflicted
+++ resolved
@@ -260,7 +260,6 @@
     np.sqrt(radius, radius)
     return radius
 
-<<<<<<< HEAD
 def _baroclinic_vorticity_x(field, data):
     rho2 = data["density"].astype(np.float64)**2
     return (data["pressure_gradient_y"] * data["density_gradient_z"] -
@@ -275,221 +274,20 @@
             data["pressure_gradient_y"] * data["density_gradient_x"]) / rho2
 for ax in 'xyz':
     n = "baroclinic_vorticity_%s" % ax
-=======
-def _Radius(field, data):
-    return get_radius(data, "")
-
-add_field("Radius", function=_Radius,
-          validators=[ValidateParameter("center")],
-          convert_function = _get_conv("cm"), units=r"\rm{cm}")
-
-add_field("RadiusMpc", function=_Radius,
-          validators=[ValidateParameter("center")],
-          convert_function = _get_conv("mpc"), units=r"\rm{Mpc}",
-          display_name = "Radius")
-
-add_field("Radiuskpc", function=_Radius,
-          validators=[ValidateParameter("center")],
-          convert_function = _get_conv("kpc"), units=r"\rm{kpc}",
-          display_name = "Radius")
-
-add_field("Radiuskpch", function=_Radius,
-          validators=[ValidateParameter("center")],
-          convert_function = _get_conv("kpch"), units=r"\rm{kpc}/\rm{h}",
-          display_name = "Radius")
-
-add_field("Radiuspc", function=_Radius,
-          validators=[ValidateParameter("center")],
-          convert_function = _get_conv("pc"), units=r"\rm{pc}",
-          display_name="Radius")
-
-add_field("RadiusAU", function=_Radius,
-          validators=[ValidateParameter("center")],
-          convert_function = _get_conv("au"), units=r"\rm{AU}",
-          display_name = "Radius")
-
-add_field("RadiusCode", function=_Radius,
-          validators=[ValidateParameter("center")],
-          display_name = "Radius (code)")
-
-def _RadialVelocity(field, data):
-    normal = data.get_field_parameter("normal")
-    velocities = obtain_rv_vec(data)    
-    theta = data['sph_theta']
-    phi   = data['sph_phi']
-
-    return get_sph_r_component(velocities, theta, phi, normal)
-
-def _RadialVelocityABS(field, data):
-    return np.abs(_RadialVelocity(field, data))
-def _ConvertRadialVelocityKMS(data):
-    return km_per_cm
-add_field("RadialVelocity", function=_RadialVelocity,
-          units=r"\rm{cm}/\rm{s}")
-add_field("RadialVelocityABS", function=_RadialVelocityABS,
-          units=r"\rm{cm}/\rm{s}")
-add_field("RadialVelocityKMS", function=_RadialVelocity,
-          convert_function=_ConvertRadialVelocityKMS, units=r"\rm{km}/\rm{s}")
-add_field("RadialVelocityKMSABS", function=_RadialVelocityABS,
-          convert_function=_ConvertRadialVelocityKMS, units=r"\rm{km}/\rm{s}")
-
-def _TangentialVelocity(field, data):
-    return np.sqrt(data["VelocityMagnitude"]**2.0
-                 - data["RadialVelocity"]**2.0)
-add_field("TangentialVelocity", 
-          function=_TangentialVelocity,
-          take_log=False, units=r"\rm{cm}/\rm{s}")
-
-def _CuttingPlaneVelocityX(field, data):
-    x_vec, y_vec, z_vec = [data.get_field_parameter("cp_%s_vec" % (ax))
-                           for ax in 'xyz']
-    bulk_velocity = data.get_field_parameter("bulk_velocity")
-    if bulk_velocity == None:
-        bulk_velocity = np.zeros(3)
-    v_vec = np.array([data["%s-velocity" % ax] - bv \
-                for ax, bv in zip('xyz', bulk_velocity)])
-    v_vec = np.rollaxis(v_vec, 0, len(v_vec.shape))
-    return np.sum(x_vec * v_vec, axis=-1)
-add_field("CuttingPlaneVelocityX", 
-          function=_CuttingPlaneVelocityX,
-          validators=[ValidateParameter("cp_%s_vec" % ax)
-                      for ax in 'xyz'], units=r"\rm{km}/\rm{s}")
-def _CuttingPlaneVelocityY(field, data):
-    x_vec, y_vec, z_vec = [data.get_field_parameter("cp_%s_vec" % (ax))
-                           for ax in 'xyz']
-    bulk_velocity = data.get_field_parameter("bulk_velocity")
-    if bulk_velocity == None:
-        bulk_velocity = np.zeros(3)
-    v_vec = np.array([data["%s-velocity" % ax] - bv \
-                for ax, bv in zip('xyz', bulk_velocity)])
-    v_vec = np.rollaxis(v_vec, 0, len(v_vec.shape))
-    return np.sum(y_vec * v_vec, axis=-1)
-add_field("CuttingPlaneVelocityY", 
-          function=_CuttingPlaneVelocityY,
-          validators=[ValidateParameter("cp_%s_vec" % ax)
-                      for ax in 'xyz'], units=r"\rm{km}/\rm{s}")
-
-def _CuttingPlaneBx(field, data):
-    x_vec, y_vec, z_vec = [data.get_field_parameter("cp_%s_vec" % (ax))
-                           for ax in 'xyz']
-    b_vec = np.array([data["B%s" % ax] for ax in 'xyz'])
-    return np.dot(x_vec, b_vec)
-add_field("CuttingPlaneBx", 
-          function=_CuttingPlaneBx,
-          validators=[ValidateParameter("cp_%s_vec" % ax)
-                      for ax in 'xyz'], units=r"\rm{Gauss}")
-def _CuttingPlaneBy(field, data):
-    x_vec, y_vec, z_vec = [data.get_field_parameter("cp_%s_vec" % (ax))
-                           for ax in 'xyz']
-    b_vec = np.array([data["B%s" % ax] for ax in 'xyz'])
-    return np.dot(y_vec, b_vec)
-add_field("CuttingPlaneBy", 
-          function=_CuttingPlaneBy,
-          validators=[ValidateParameter("cp_%s_vec" % ax)
-                      for ax in 'xyz'], units=r"\rm{Gauss}")
-
-def _MeanMolecularWeight(field,data):
-    return (data["Density"] / (mh *data["NumberDensity"]))
-add_field("MeanMolecularWeight",function=_MeanMolecularWeight,units=r"")
-
-def _JeansMassMsun(field,data):
-    MJ_constant = (((5.0 * kboltz) / (G * mh)) ** (1.5)) * \
-    (3.0 / (4.0 * np.pi)) ** (0.5) / mass_sun_cgs
-
-    return (MJ_constant *
-            ((data["Temperature"]/data["MeanMolecularWeight"])**(1.5)) *
-            (data["Density"]**(-0.5)))
-add_field("JeansMassMsun",function=_JeansMassMsun,
-          units=r"\rm{M_{\odot}}")
-
-def _pdensity(field, data):
-    pmass = data[('deposit','all_mass')]
-    np.divide(pmass, data["CellVolume"], pmass)
-    return pmass
-add_field("particle_density", function=_pdensity,
-          validators=[ValidateGridType()],
-          display_name=r"\mathrm{Particle}\/\mathrm{Density}")
-
-def _MagneticEnergy(field,data):
-    """This assumes that your front end has provided Bx, By, Bz in
-    units of Gauss. If you use MKS, make sure to write your own
-    MagneticEnergy field to deal with non-unitary \mu_0.
-    """
-    return (data["Bx"]**2 + data["By"]**2 + data["Bz"]**2)/(8*np.pi)
-add_field("MagneticEnergy",function=_MagneticEnergy,
-          units=r"\rm{ergs}\/\rm{cm}^{-3}",
-          display_name=r"\rm{Magnetic}\/\rm{Energy}")
-
-def _BMagnitude(field,data):
-    """This assumes that your front end has provided Bx, By, Bz in
-    units of Gauss. If you use MKS, make sure to write your own
-    BMagnitude field to deal with non-unitary \mu_0.
-    """
-    return np.sqrt((data["Bx"]**2 + data["By"]**2 + data["Bz"]**2))
-add_field("BMagnitude",
-          function=_BMagnitude,
-          display_name=r"|B|", units=r"\rm{Gauss}")
-
-def _PlasmaBeta(field,data):
-    """This assumes that your front end has provided Bx, By, Bz in
-    units of Gauss. If you use MKS, make sure to write your own
-    PlasmaBeta field to deal with non-unitary \mu_0.
-    """
-    return data['Pressure']/data['MagneticEnergy']
-add_field("PlasmaBeta",
-          function=_PlasmaBeta,
-          display_name=r"\rm{Plasma}\/\beta", units="")
-
-def _MagneticPressure(field,data):
-    return data['MagneticEnergy']
-add_field("MagneticPressure",
-          function=_MagneticPressure,
-          display_name=r"\rm{Magnetic}\/\rm{Pressure}",
-          units=r"\rm{ergs}\/\rm{cm}^{-3}")
-
-def _BPoloidal(field,data):
-    normal = data.get_field_parameter("normal")
-
-    Bfields = np.array([data['Bx'], data['By'], data['Bz']])
-
-    theta = data['sph_theta']
-    phi   = data['sph_phi']
-
-    return get_sph_theta_component(Bfields, theta, phi, normal)
-
-add_field("BPoloidal", function=_BPoloidal,
-          units=r"\rm{Gauss}",
-          validators=[ValidateParameter("normal")])
-
-def _BToroidal(field,data):
-    normal = data.get_field_parameter("normal")
-
-    Bfields = np.array([data['Bx'], data['By'], data['Bz']])
-
-    phi   = data['sph_phi']
-
-    return get_sph_phi_component(Bfields, phi, normal)
-
-add_field("BToroidal", function=_BToroidal,
-          units=r"\rm{Gauss}",
-          validators=[ValidateParameter("normal")])
-
-def _BRadial(field,data):
-    normal = data.get_field_parameter("normal")
-
-    Bfields = np.array([data['Bx'], data['By'], data['Bz']])
-
-    theta = data['sph_theta']
-    phi   = data['sph_phi']
-
-    return get_sph_r_component(Bfields, theta, phi, normal)
-
-add_field("BRadial", function=_BRadial,
-          units=r"\rm{Gauss}",
-          validators=[ValidateParameter("normal")])
-
-def _VorticitySquared(field, data):
-    mylog.debug("Generating vorticity on %s", data)
+    add_field(n, function=eval("_%s" % n),
+          validators=[ValidateSpatial(1, ["density", "pressure"])],
+          units="1/s")
+
+def _baroclinic_vorticity_Magnitude(field, data):
+    return np.sqrt(data["baroclinic_vorticity_x"]**2 +
+                   data["baroclinic_vorticity_y"]**2 +
+                   data["baroclinic_vorticity_z"]**2)
+add_field("baroclinic_vorticity_Magnitude",
+          function=_baroclinic_vorticity_Magnitude,
+          validators=[ValidateSpatial(1, ["density", "pressure"])],
+          units="1/s")
+
+def _vorticity_x(field, data):
     # We need to set up stencils
     if data.pf["HydroMethod"] == 2:
         sl_left = slice(None,-2,None)
@@ -499,40 +297,234 @@
         sl_left = slice(None,-2,None)
         sl_right = slice(2,None,None)
         div_fac = 2.0
-    new_field = np.zeros(data["x-velocity"].shape)
-    dvzdy = (data["z-velocity"][1:-1,sl_right,1:-1] -
-             data["z-velocity"][1:-1,sl_left,1:-1]) \
-             / (div_fac*data["dy"].flat[0])
-    dvydz = (data["y-velocity"][1:-1,1:-1,sl_right] -
-             data["y-velocity"][1:-1,1:-1,sl_left]) \
-             / (div_fac*data["dz"].flat[0])
-    new_field[1:-1,1:-1,1:-1] += (dvzdy - dvydz)**2.0
-    del dvzdy, dvydz
-    dvxdz = (data["x-velocity"][1:-1,1:-1,sl_right] -
-             data["x-velocity"][1:-1,1:-1,sl_left]) \
-             / (div_fac*data["dz"].flat[0])
-    dvzdx = (data["z-velocity"][sl_right,1:-1,1:-1] -
-             data["z-velocity"][sl_left,1:-1,1:-1]) \
-             / (div_fac*data["dx"].flat[0])
-    new_field[1:-1,1:-1,1:-1] += (dvxdz - dvzdx)**2.0
-    del dvxdz, dvzdx
-    dvydx = (data["y-velocity"][sl_right,1:-1,1:-1] -
-             data["y-velocity"][sl_left,1:-1,1:-1]) \
-             / (div_fac*data["dx"].flat[0])
-    dvxdy = (data["x-velocity"][1:-1,sl_right,1:-1] -
-             data["x-velocity"][1:-1,sl_left,1:-1]) \
-             / (div_fac*data["dy"].flat[0])
-    new_field[1:-1,1:-1,1:-1] += (dvydx - dvxdy)**2.0
-    del dvydx, dvxdy
-    new_field = np.abs(new_field)
+    new_field = \
+      YTArray(np.zeros(data["velocity_z"].shape, dtype=np.float64), '1/s')
+    new_field[1:-1,1:-1,1:-1] = (data["velocity_z"][1:-1,sl_right,1:-1] -
+                                 data["velocity_z"][1:-1,sl_left,1:-1]) \
+                                 / (div_fac*just_one(data["dy"]))
+    new_field[1:-1,1:-1,1:-1] -= (data["velocity_y"][1:-1,1:-1,sl_right] -
+                                  data["velocity_y"][1:-1,1:-1,sl_left]) \
+                                  / (div_fac*just_one(data["dz"]))
     return new_field
-def _convertVorticitySquared(data):
-    return data.convert("cm")**-2.0
-add_field("VorticitySquared", function=_VorticitySquared,
-          validators=[ValidateSpatial(1,
-              ["x-velocity","y-velocity","z-velocity"])],
-          units=r"\rm{s}^{-2}",
-          convert_function=_convertVorticitySquared)
+def _vorticity_y(field, data):
+    # We need to set up stencils
+    if data.pf["HydroMethod"] == 2:
+        sl_left = slice(None,-2,None)
+        sl_right = slice(1,-1,None)
+        div_fac = 1.0
+    else:
+        sl_left = slice(None,-2,None)
+        sl_right = slice(2,None,None)
+        div_fac = 2.0
+    new_field = \
+      YTArray(np.zeros(data["velocity_z"].shape, dtype=np.float64), '1/s')
+    new_field[1:-1,1:-1,1:-1] = (data["velocity_x"][1:-1,1:-1,sl_right] -
+                                 data["velocity_x"][1:-1,1:-1,sl_left]) \
+                                 / (div_fac*just_one(data["dz"]))
+    new_field[1:-1,1:-1,1:-1] -= (data["velocity_z"][sl_right,1:-1,1:-1] -
+                                  data["velocity_z"][sl_left,1:-1,1:-1]) \
+                                  / (div_fac*just_one(data["dx"]))
+    return new_field
+def _vorticity_z(field, data):
+    # We need to set up stencils
+    if data.pf["HydroMethod"] == 2:
+        sl_left = slice(None,-2,None)
+        sl_right = slice(1,-1,None)
+        div_fac = 1.0
+    else:
+        sl_left = slice(None,-2,None)
+        sl_right = slice(2,None,None)
+        div_fac = 2.0
+    new_field = \
+      YTArray(np.zeros(data["velocity_z"].shape, dtype=np.float64), '1/s')
+    new_field[1:-1,1:-1,1:-1] = (data["velocity_y"][sl_right,1:-1,1:-1] -
+                                 data["velocity_y"][sl_left,1:-1,1:-1]) \
+                                 / (div_fac*just_one(data["dx"]))
+    new_field[1:-1,1:-1,1:-1] -= (data["velocity_x"][1:-1,sl_right,1:-1] -
+                                  data["velocity_x"][1:-1,sl_left,1:-1]) \
+                                  / (div_fac*just_one(data["dy"]))
+    return new_field
+
+for ax in 'xyz':
+    n = "vorticity_%s" % ax
+    add_field(n, function=eval("_%s" % n),
+              validators=[ValidateSpatial(1,
+                          ["velocity_x", "velocity_y", "velocity_z"])],
+              units="1/s")
+
+def _vorticity_magnitude(field, data):
+    return np.sqrt(data["vorticity_x"]**2 +
+                   data["vorticity_y"]**2 +
+                   data["vorticity_z"]**2)
+add_field("vorticity_magnitude", function=_vorticity_magnitude,
+          validators=[ValidateSpatial(1,
+                      ["velocity_x", "velocity_y", "velocity_z"])],
+          units="1/s")
+
+def _vorticity_stretching_x(field, data):
+    return data["velocity_divergence"] * data["vorticity_x"]
+def _vorticity_stretching_y(field, data):
+    return data["velocity_divergence"] * data["vorticity_y"]
+def _vorticity_stretching_z(field, data):
+    return data["velocity_divergence"] * data["vorticity_z"]
+for ax in 'xyz':
+    n = "vorticity_stretching_%s" % ax
+    add_field(n, function=eval("_%s" % n),
+              units = "s**(-2)",
+              validators=[ValidateSpatial(0)])
+def _vorticity_stretching_magnitude(field, data):
+    return np.sqrt(data["vorticity_stretching_x"]**2 +
+                   data["vorticity_stretching_y"]**2 +
+                   data["vorticity_stretching_z"]**2)
+add_field("vorticity_stretching_magnitude",
+          function=_vorticity_stretching_magnitude,
+          validators=[ValidateSpatial(1,
+                      ["velocity_x", "velocity_y", "velocity_z"])],
+          units="1/s")
+
+def _vorticity_growth_x(field, data):
+    return -data["vorticity_stretching_x"] - data["baroclinic_vorticity_x"]
+def _vorticity_growth_y(field, data):
+    return -data["vorticity_stretching_y"] - data["baroclinic_vorticity_y"]
+def _vorticity_growth_z(field, data):
+    return -data["vorticity_stretching_z"] - data["baroclinic_vorticity_z"]
+for ax in 'xyz':
+    n = "vorticity_growth_%s" % ax
+    add_field(n, function=eval("_%s" % n),
+              validators=[ValidateSpatial(1,
+                          ["velocity_x", "velocity_y", "velocity_z"])],
+              units="1/s")
+def _vorticity_growth_magnitude(field, data):
+    result = np.sqrt(data["vorticity_growth_x"]**2 +
+                     data["vorticity_growth_y"]**2 +
+                     data["vorticity_growth_z"]**2)
+    dot = YTArray(np.zeros(result.shape), '1/s')
+    for ax in "xyz":
+        dot += data["vorticity_%s" % ax] * data["vorticity_growth_%s" % ax]
+    result = np.sign(dot) * result
+    return result
+add_field("vorticity_growth_magnitude", function=_vorticity_growth_magnitude,
+          validators=[ValidateSpatial(1,
+                      ["velocity_x", "velocity_y", "velocity_z"])],
+          units="1/s",
+          take_log=False)
+def _vorticity_growth_magnitude_absolute(field, data):
+    return np.sqrt(data["vorticity_growth_x"]**2 +
+                   data["vorticity_growth_y"]**2 +
+                   data["vorticity_growth_z"]**2)
+add_field("vorticity_growth_magnitude_absolute", function=_vorticity_growth_magnitude_absolute,
+          validators=[ValidateSpatial(1,
+                      ["velocity_x", "velocity_y", "velocity_z"])],
+          units="1/s")
+
+def _vorticity_growth_timescale(field, data):
+    domegax_dt = data["vorticity_x"] / data["vorticity_growth_x"]
+    domegay_dt = data["vorticity_y"] / data["vorticity_growth_y"]
+    domegaz_dt = data["vorticity_z"] / data["vorticity_growth_z"]
+    return np.sqrt(domegax_dt**2 + domegay_dt**2 + domegaz_dt**2)
+add_field("vorticity_growth_timescale", function=_vorticity_growth_timescale,
+          validators=[ValidateSpatial(1,
+                      ["velocity_x", "velocity_y", "velocity_z"])],
+          units="s")
+
+########################################################################
+# With radiation pressure
+########################################################################
+
+def _vorticity_radiation_pressure_x(field, data):
+    rho = data["density"].astype(np.float64)
+    return (data["radiation_acceleration_y"] * data["density_gradient_z"] -
+            data["radiation_acceleration_z"] * data["density_gradient_y"]) / rho
+def _vorticity_radiation_pressure_y(field, data):
+    rho = data["density"].astype(np.float64)
+    return (data["radiation_acceleration_z"] * data["density_gradient_x"] -
+            data["radiation_acceleration_x"] * data["density_gradient_z"]) / rho
+def _vorticity_radiation_pressure_z(field, data):
+    rho = data["density"].astype(np.float64)
+    return (data["radiation_acceleration_x"] * data["density_gradient_y"] -
+            data["radiation_acceleration_y"] * data["density_gradient_x"]) / rho
+
+for ax in 'xyz':
+    n = "vorticity_radiation_pressure_%s" % ax
+    add_field(n, function=eval("_%s" % n),
+              validators=[ValidateSpatial(1,
+                   ["density",
+                    "radiation_acceleration_x",
+                    "radiation_acceleration_y",
+                    "radiation_acceleration_z"])],
+              units="1/s")
+
+def _vorticity_radiation_pressure_magnitude(field, data):
+    return np.sqrt(data["vorticity_radiation_pressure_x"]**2 +
+                   data["vorticity_radiation_pressure_y"]**2 +
+                   data["vorticity_radiation_pressure_z"]**2)
+add_field("vorticity_radiation_pressure_magnitude",
+          function=_vorticity_radiation_pressure_magnitude,
+          validators=[ValidateSpatial(1,
+                      ["density",
+                       "radiation_acceleration_x",
+                       "radiation_acceleration_y",
+                       "radiation_acceleration_z"])],
+          units="1/s")
+
+def _vorticity_radiation_pressure_growth_x(field, data):
+    return -data["vorticity_stretching_x"] - data["baroclinic_vorticity_x"] \
+           -data["vorticity_radiation_pressure_x"]
+def _vorticity_radiation_pressure_growth_y(field, data):
+    return -data["vorticity_stretching_y"] - data["baroclinic_vorticity_y"] \
+           -data["vorticity_radiation_pressure_y"]
+def _vorticity_radiation_pressure_growth_z(field, data):
+    return -data["vorticity_stretching_z"] - data["baroclinic_vorticity_z"] \
+           -data["vorticity_radiation_pressure_z"]
+for ax in 'xyz':
+    n = "vorticity_radiation_pressure_growth_%s" % ax
+    add_field(n, function=eval("_%s" % n),
+              validators=[ValidateSpatial(1,
+                       ["density",
+                        "radiation_acceleration_x",
+                        "radiation_acceleration_y",
+                        "radiation_acceleration_z"])],
+              units="1/s")
+def _vorticity_radiation_pressure_growth_magnitude(field, data):
+    result = np.sqrt(data["vorticity_radiation_pressure_growth_x"]**2 +
+                     data["vorticity_radiation_pressure_growth_y"]**2 +
+                     data["vorticity_radiation_pressure_growth_z"]**2)
+    dot = YTArray(np.zeros(result.shape), '1/s')
+    for ax in "xyz":
+        dot += data["Vorticity%s" % ax] * data["vorticity_growth_%s" % ax]
+    result = np.sign(dot) * result
+    return result
+add_field("vorticity_radiation_pressure_growth_magnitude", function=_vorticity_growth_magnitude,
+          validators=[ValidateSpatial(1,
+                      ["density", "radiation_acceleration_x", "radiation_acceleration_y", "radiation_acceleration_z"])],
+          units="1/s",
+          take_log=False)
+def _vorticity_radiation_pressure_growth_magnitude_absolute(field, data):
+    return np.sqrt(data["vorticity_radiation_pressure_growth_x"]**2 +
+                   data["vorticity_radiation_pressure_growth_y"]**2 +
+                   data["vorticity_radiation_pressure_growth_z"]**2)
+add_field("vorticity_radiation_pressure_growth_magnitude_absolute",
+          function=_vorticity_radiation_pressure_growth_magnitude_absolute,
+          validators=[ValidateSpatial(1,
+                      ["density",
+                       "radiation_acceleration_x",
+                       "radiation_acceleration_y",
+                       "radiation_acceleration_z"])],
+          units="1/s")
+
+def _vorticity_radiation_pressure_growth_timescale(field, data):
+    domegax_dt = data["vorticity_x"] / data["vorticity_radiation_pressure_growth_x"]
+    domegay_dt = data["vorticity_y"] / data["vorticity_radiation_pressure_growth_y"]
+    domegaz_dt = data["vorticity_z"] / data["vorticity_radiation_pressure_growth_z"]
+    return np.sqrt(domegax_dt**2 + domegay_dt**2 + domegaz_dt**2)
+add_field("vorticity_radiation_pressure_growth_timescale", function=_vorticity_radiation_pressure_growth_timescale,
+          validators=[ValidateSpatial(1,
+                      ["density",
+                       "radiation_acceleration_x",
+                       "radiation_acceleration_y",
+                       "radiation_acceleration_z"])],
+          units="1/s")
+
 
 def _Shear(field, data):
     """
@@ -584,11 +576,11 @@
     return new_field
 def _convertShear(data):
     return data.convert("cm")**-1.0
-add_field("Shear", function=_Shear,
-          validators=[ValidateSpatial(1,
-              ["x-velocity","y-velocity","z-velocity"])],
-          units=r"\rm{s}^{-1}",
-          convert_function=_convertShear, take_log=False)
+#add_field("Shear", function=_Shear,
+#          validators=[ValidateSpatial(1,
+#              ["x-velocity","y-velocity","z-velocity"])],
+#          units=r"\rm{s}^{-1}",
+#          convert_function=_convertShear, take_log=False)
 
 def _ShearCriterion(field, data):
     """
@@ -646,11 +638,11 @@
 
 def _convertShearCriterion(data):
     return data.convert("cm")**-1.0
-add_field("ShearCriterion", function=_ShearCriterion,
-          validators=[ValidateSpatial(1,
-              ["x-velocity","y-velocity","z-velocity", "SoundSpeed"])],
-          units=r"\rm{cm}^{-1}",
-          convert_function=_convertShearCriterion, take_log=False)
+#add_field("ShearCriterion", function=_ShearCriterion,
+#          validators=[ValidateSpatial(1,
+#              ["x-velocity","y-velocity","z-velocity", "SoundSpeed"])],
+#          units=r"\rm{cm}^{-1}",
+#          convert_function=_convertShearCriterion, take_log=False)
 
 def _ShearMach(field, data):
     """
@@ -705,308 +697,7 @@
     new_field = new_field**0.5
     new_field = np.abs(new_field)
     return new_field
-add_field("ShearMach", function=_ShearMach,
-          validators=[ValidateSpatial(1,
-              ["x-velocity","y-velocity","z-velocity","SoundSpeed"])],
-          units=r"\rm{Mach}",take_log=False)
-
-def _gradPressureX(field, data):
-    # We need to set up stencils
-    if data.pf["HydroMethod"] == 2:
-        sl_left = slice(None,-2,None)
-        sl_right = slice(1,-1,None)
-        div_fac = 1.0
-    else:
-        sl_left = slice(None,-2,None)
-        sl_right = slice(2,None,None)
-        div_fac = 2.0
-    new_field = np.zeros(data["Pressure"].shape, dtype='float64')
-    ds = div_fac * data['dx'].flat[0]
-    new_field[1:-1,1:-1,1:-1]  = data["Pressure"][sl_right,1:-1,1:-1]/ds
-    new_field[1:-1,1:-1,1:-1] -= data["Pressure"][sl_left ,1:-1,1:-1]/ds
-    return new_field
-def _gradPressureY(field, data):
-    # We need to set up stencils
-    if data.pf["HydroMethod"] == 2:
-        sl_left = slice(None,-2,None)
-        sl_right = slice(1,-1,None)
-        div_fac = 1.0
-    else:
-        sl_left = slice(None,-2,None)
-        sl_right = slice(2,None,None)
-        div_fac = 2.0
-    new_field = np.zeros(data["Pressure"].shape, dtype='float64')
-    ds = div_fac * data['dy'].flat[0]
-    new_field[1:-1,1:-1,1:-1]  = data["Pressure"][1:-1,sl_right,1:-1]/ds
-    new_field[1:-1,1:-1,1:-1] -= data["Pressure"][1:-1,sl_left ,1:-1]/ds
-    return new_field
-def _gradPressureZ(field, data):
-    # We need to set up stencils
-    if data.pf["HydroMethod"] == 2:
-        sl_left = slice(None,-2,None)
-        sl_right = slice(1,-1,None)
-        div_fac = 1.0
-    else:
-        sl_left = slice(None,-2,None)
-        sl_right = slice(2,None,None)
-        div_fac = 2.0
-    new_field = np.zeros(data["Pressure"].shape, dtype='float64')
-    ds = div_fac * data['dz'].flat[0]
-    new_field[1:-1,1:-1,1:-1]  = data["Pressure"][1:-1,1:-1,sl_right]/ds
-    new_field[1:-1,1:-1,1:-1] -= data["Pressure"][1:-1,1:-1,sl_left ]/ds
-    return new_field
-def _convertgradPressure(data):
-    return 1.0/data.convert("cm")
-for ax in 'XYZ':
-    n = "gradPressure%s" % ax
->>>>>>> 7b3b78c9
-    add_field(n, function=eval("_%s" % n),
-          validators=[ValidateSpatial(1, ["density", "pressure"])],
-          units="1/s")
-
-def _baroclinic_vorticity_Magnitude(field, data):
-    return np.sqrt(data["baroclinic_vorticity_x"]**2 +
-                   data["baroclinic_vorticity_y"]**2 +
-                   data["baroclinic_vorticity_z"]**2)
-add_field("baroclinic_vorticity_Magnitude",
-          function=_baroclinic_vorticity_Magnitude,
-          validators=[ValidateSpatial(1, ["density", "pressure"])],
-          units="1/s")
-
-def _vorticity_x(field, data):
-    # We need to set up stencils
-    if data.pf["HydroMethod"] == 2:
-        sl_left = slice(None,-2,None)
-        sl_right = slice(1,-1,None)
-        div_fac = 1.0
-    else:
-        sl_left = slice(None,-2,None)
-        sl_right = slice(2,None,None)
-        div_fac = 2.0
-    new_field = \
-      YTArray(np.zeros(data["velocity_z"].shape, dtype=np.float64), '1/s')
-    new_field[1:-1,1:-1,1:-1] = (data["velocity_z"][1:-1,sl_right,1:-1] -
-                                 data["velocity_z"][1:-1,sl_left,1:-1]) \
-                                 / (div_fac*just_one(data["dy"]))
-    new_field[1:-1,1:-1,1:-1] -= (data["velocity_y"][1:-1,1:-1,sl_right] -
-                                  data["velocity_y"][1:-1,1:-1,sl_left]) \
-                                  / (div_fac*just_one(data["dz"]))
-    return new_field
-def _vorticity_y(field, data):
-    # We need to set up stencils
-    if data.pf["HydroMethod"] == 2:
-        sl_left = slice(None,-2,None)
-        sl_right = slice(1,-1,None)
-        div_fac = 1.0
-    else:
-        sl_left = slice(None,-2,None)
-        sl_right = slice(2,None,None)
-        div_fac = 2.0
-    new_field = \
-      YTArray(np.zeros(data["velocity_z"].shape, dtype=np.float64), '1/s')
-    new_field[1:-1,1:-1,1:-1] = (data["velocity_x"][1:-1,1:-1,sl_right] -
-                                 data["velocity_x"][1:-1,1:-1,sl_left]) \
-                                 / (div_fac*just_one(data["dz"]))
-    new_field[1:-1,1:-1,1:-1] -= (data["velocity_z"][sl_right,1:-1,1:-1] -
-                                  data["velocity_z"][sl_left,1:-1,1:-1]) \
-                                  / (div_fac*just_one(data["dx"]))
-    return new_field
-def _vorticity_z(field, data):
-    # We need to set up stencils
-    if data.pf["HydroMethod"] == 2:
-        sl_left = slice(None,-2,None)
-        sl_right = slice(1,-1,None)
-        div_fac = 1.0
-    else:
-        sl_left = slice(None,-2,None)
-        sl_right = slice(2,None,None)
-        div_fac = 2.0
-    new_field = \
-      YTArray(np.zeros(data["velocity_z"].shape, dtype=np.float64), '1/s')
-    new_field[1:-1,1:-1,1:-1] = (data["velocity_y"][sl_right,1:-1,1:-1] -
-                                 data["velocity_y"][sl_left,1:-1,1:-1]) \
-                                 / (div_fac*just_one(data["dx"]))
-    new_field[1:-1,1:-1,1:-1] -= (data["velocity_x"][1:-1,sl_right,1:-1] -
-                                  data["velocity_x"][1:-1,sl_left,1:-1]) \
-                                  / (div_fac*just_one(data["dy"]))
-    return new_field
-
-for ax in 'xyz':
-    n = "vorticity_%s" % ax
-    add_field(n, function=eval("_%s" % n),
-              validators=[ValidateSpatial(1,
-                          ["velocity_x", "velocity_y", "velocity_z"])],
-              units="1/s")
-
-def _vorticity_magnitude(field, data):
-    return np.sqrt(data["vorticity_x"]**2 +
-                   data["vorticity_y"]**2 +
-                   data["vorticity_z"]**2)
-add_field("vorticity_magnitude", function=_vorticity_magnitude,
-          validators=[ValidateSpatial(1,
-                      ["velocity_x", "velocity_y", "velocity_z"])],
-          units="1/s")
-
-def _vorticity_stretching_x(field, data):
-    return data["velocity_divergence"] * data["vorticity_x"]
-def _vorticity_stretching_y(field, data):
-    return data["velocity_divergence"] * data["vorticity_y"]
-def _vorticity_stretching_z(field, data):
-    return data["velocity_divergence"] * data["vorticity_z"]
-for ax in 'xyz':
-    n = "vorticity_stretching_%s" % ax
-    add_field(n, function=eval("_%s" % n),
-              units = "s**(-2)",
-              validators=[ValidateSpatial(0)])
-def _vorticity_stretching_magnitude(field, data):
-    return np.sqrt(data["vorticity_stretching_x"]**2 +
-                   data["vorticity_stretching_y"]**2 +
-                   data["vorticity_stretching_z"]**2)
-add_field("vorticity_stretching_magnitude",
-          function=_vorticity_stretching_magnitude,
-          validators=[ValidateSpatial(1,
-                      ["velocity_x", "velocity_y", "velocity_z"])],
-          units="1/s")
-
-def _vorticity_growth_x(field, data):
-    return -data["vorticity_stretching_x"] - data["baroclinic_vorticity_x"]
-def _vorticity_growth_y(field, data):
-    return -data["vorticity_stretching_y"] - data["baroclinic_vorticity_y"]
-def _vorticity_growth_z(field, data):
-    return -data["vorticity_stretching_z"] - data["baroclinic_vorticity_z"]
-for ax in 'xyz':
-    n = "vorticity_growth_%s" % ax
-    add_field(n, function=eval("_%s" % n),
-              validators=[ValidateSpatial(1,
-                          ["velocity_x", "velocity_y", "velocity_z"])],
-              units="1/s")
-def _vorticity_growth_magnitude(field, data):
-    result = np.sqrt(data["vorticity_growth_x"]**2 +
-                     data["vorticity_growth_y"]**2 +
-                     data["vorticity_growth_z"]**2)
-    dot = YTArray(np.zeros(result.shape), '1/s')
-    for ax in "xyz":
-        dot += data["vorticity_%s" % ax] * data["vorticity_growth_%s" % ax]
-    result = np.sign(dot) * result
-    return result
-add_field("vorticity_growth_magnitude", function=_vorticity_growth_magnitude,
-          validators=[ValidateSpatial(1,
-                      ["velocity_x", "velocity_y", "velocity_z"])],
-          units="1/s",
-          take_log=False)
-def _vorticity_growth_magnitude_absolute(field, data):
-    return np.sqrt(data["vorticity_growth_x"]**2 +
-                   data["vorticity_growth_y"]**2 +
-                   data["vorticity_growth_z"]**2)
-add_field("vorticity_growth_magnitude_absolute", function=_vorticity_growth_magnitude_absolute,
-          validators=[ValidateSpatial(1,
-                      ["velocity_x", "velocity_y", "velocity_z"])],
-          units="1/s")
-
-def _vorticity_growth_timescale(field, data):
-    domegax_dt = data["vorticity_x"] / data["vorticity_growth_x"]
-    domegay_dt = data["vorticity_y"] / data["vorticity_growth_y"]
-    domegaz_dt = data["vorticity_z"] / data["vorticity_growth_z"]
-    return np.sqrt(domegax_dt**2 + domegay_dt**2 + domegaz_dt**2)
-add_field("vorticity_growth_timescale", function=_vorticity_growth_timescale,
-          validators=[ValidateSpatial(1,
-                      ["velocity_x", "velocity_y", "velocity_z"])],
-          units="s")
-
-########################################################################
-# With radiation pressure
-########################################################################
-
-def _vorticity_radiation_pressure_x(field, data):
-    rho = data["density"].astype(np.float64)
-    return (data["radiation_acceleration_y"] * data["density_gradient_z"] -
-            data["radiation_acceleration_z"] * data["density_gradient_y"]) / rho
-def _vorticity_radiation_pressure_y(field, data):
-    rho = data["density"].astype(np.float64)
-    return (data["radiation_acceleration_z"] * data["density_gradient_x"] -
-            data["radiation_acceleration_x"] * data["density_gradient_z"]) / rho
-def _vorticity_radiation_pressure_z(field, data):
-    rho = data["density"].astype(np.float64)
-    return (data["radiation_acceleration_x"] * data["density_gradient_y"] -
-            data["radiation_acceleration_y"] * data["density_gradient_x"]) / rho
-
-for ax in 'xyz':
-    n = "vorticity_radiation_pressure_%s" % ax
-    add_field(n, function=eval("_%s" % n),
-              validators=[ValidateSpatial(1,
-                   ["density",
-                    "radiation_acceleration_x",
-                    "radiation_acceleration_y",
-                    "radiation_acceleration_z"])],
-              units="1/s")
-
-def _vorticity_radiation_pressure_magnitude(field, data):
-    return np.sqrt(data["vorticity_radiation_pressure_x"]**2 +
-                   data["vorticity_radiation_pressure_y"]**2 +
-                   data["vorticity_radiation_pressure_z"]**2)
-add_field("vorticity_radiation_pressure_magnitude",
-          function=_vorticity_radiation_pressure_magnitude,
-          validators=[ValidateSpatial(1,
-                      ["density",
-                       "radiation_acceleration_x",
-                       "radiation_acceleration_y",
-                       "radiation_acceleration_z"])],
-          units="1/s")
-
-def _vorticity_radiation_pressure_growth_x(field, data):
-    return -data["vorticity_stretching_x"] - data["baroclinic_vorticity_x"] \
-           -data["vorticity_radiation_pressure_x"]
-def _vorticity_radiation_pressure_growth_y(field, data):
-    return -data["vorticity_stretching_y"] - data["baroclinic_vorticity_y"] \
-           -data["vorticity_radiation_pressure_y"]
-def _vorticity_radiation_pressure_growth_z(field, data):
-    return -data["vorticity_stretching_z"] - data["baroclinic_vorticity_z"] \
-           -data["vorticity_radiation_pressure_z"]
-for ax in 'xyz':
-    n = "vorticity_radiation_pressure_growth_%s" % ax
-    add_field(n, function=eval("_%s" % n),
-              validators=[ValidateSpatial(1,
-                       ["density",
-                        "radiation_acceleration_x",
-                        "radiation_acceleration_y",
-                        "radiation_acceleration_z"])],
-              units="1/s")
-def _vorticity_radiation_pressure_growth_magnitude(field, data):
-    result = np.sqrt(data["vorticity_radiation_pressure_growth_x"]**2 +
-                     data["vorticity_radiation_pressure_growth_y"]**2 +
-                     data["vorticity_radiation_pressure_growth_z"]**2)
-    dot = YTArray(np.zeros(result.shape), '1/s')
-    for ax in "xyz":
-        dot += data["Vorticity%s" % ax] * data["vorticity_growth_%s" % ax]
-    result = np.sign(dot) * result
-    return result
-add_field("vorticity_radiation_pressure_growth_magnitude", function=_vorticity_growth_magnitude,
-          validators=[ValidateSpatial(1,
-                      ["density", "radiation_acceleration_x", "radiation_acceleration_y", "radiation_acceleration_z"])],
-          units="1/s",
-          take_log=False)
-def _vorticity_radiation_pressure_growth_magnitude_absolute(field, data):
-    return np.sqrt(data["vorticity_radiation_pressure_growth_x"]**2 +
-                   data["vorticity_radiation_pressure_growth_y"]**2 +
-                   data["vorticity_radiation_pressure_growth_z"]**2)
-add_field("vorticity_radiation_pressure_growth_magnitude_absolute",
-          function=_vorticity_radiation_pressure_growth_magnitude_absolute,
-          validators=[ValidateSpatial(1,
-                      ["density",
-                       "radiation_acceleration_x",
-                       "radiation_acceleration_y",
-                       "radiation_acceleration_z"])],
-          units="1/s")
-
-def _vorticity_radiation_pressure_growth_timescale(field, data):
-    domegax_dt = data["vorticity_x"] / data["vorticity_radiation_pressure_growth_x"]
-    domegay_dt = data["vorticity_y"] / data["vorticity_radiation_pressure_growth_y"]
-    domegaz_dt = data["vorticity_z"] / data["vorticity_radiation_pressure_growth_z"]
-    return np.sqrt(domegax_dt**2 + domegay_dt**2 + domegaz_dt**2)
-add_field("vorticity_radiation_pressure_growth_timescale", function=_vorticity_radiation_pressure_growth_timescale,
-          validators=[ValidateSpatial(1,
-                      ["density",
-                       "radiation_acceleration_x",
-                       "radiation_acceleration_y",
-                       "radiation_acceleration_z"])],
-          units="1/s")+#add_field("ShearMach", function=_ShearMach,
+#          validators=[ValidateSpatial(1,
+#              ["x-velocity","y-velocity","z-velocity","SoundSpeed"])],
+#          units=r"\rm{Mach}",take_log=False)