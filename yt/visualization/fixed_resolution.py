"""
Fixed resolution buffer support, along with a primitive image analysis tool.



"""

#-----------------------------------------------------------------------------
# Copyright (c) 2013, yt Development Team.
#
# Distributed under the terms of the Modified BSD License.
#
# The full license is in the file COPYING.txt, distributed with this software.
#-----------------------------------------------------------------------------

from yt.funcs import *
from yt.units.unit_object import Unit
from .volume_rendering.api import off_axis_projection
from .fixed_resolution_filters import apply_filter, filter_registry
from yt.data_objects.image_array import ImageArray
from yt.utilities.lib.pixelization_routines import \
    pixelize_cylinder
from yt.utilities.lib.api import add_points_to_greyscale_image
from yt.frontends.stream.api import load_uniform_grid

from . import _MPL
import numpy as np
import weakref
import re
import string

class FixedResolutionBuffer(object):
    r"""
    FixedResolutionBuffer(data_source, bounds, buff_size, antialias = True)

    This accepts a 2D data object, such as a Projection or Slice, and
    implements a protocol for generating a pixelized, fixed-resolution
    image buffer.

    yt stores 2D AMR data internally as a set of 2D coordinates and the
    half-width of individual pixels.  Converting this to an image buffer
    requires a deposition step, where individual variable-resolution pixels
    are deposited into a buffer of some resolution, to create an image.
    This object is an interface to that pixelization step: it can deposit
    multiple fields.  It acts as a standard AMRData object, such that
    dict-style access returns an image of a given field.

    Parameters
    ----------
    data_source : :class:`yt.data_objects.data_containers.AMRProjBase` or :class:`yt.data_objects.data_containers.AMRSliceBase`
        This is the source to be pixelized, which can be a projection or a
        slice.  (For cutting planes, see
        `yt.visualization.fixed_resolution.ObliqueFixedResolutionBuffer`.)
    bounds : sequence of floats
        Bounds are the min and max in the image plane that we want our
        image to cover.  It's in the order of (xmin, xmax, ymin, ymax),
        where the coordinates are all in the appropriate code units.
    buff_size : sequence of ints
        The size of the image to generate.
    antialias : boolean
        This can be true or false.  It determines whether or not sub-pixel
        rendering is used during data deposition.
    periodic : boolean
        This can be true or false, and governs whether the pixelization
        will span the domain boundaries.

    See Also
    --------
    :class:`yt.visualization.fixed_resolution.ObliqueFixedResolutionBuffer` : A similar object,
                                                     used for cutting
                                                     planes.

    Examples
    --------
    To make a projection and then several images, you can generate a
    single FRB and then access multiple fields:

    >>> proj = ds.proj(0, "density")
    >>> frb1 = FixedResolutionBuffer(proj, (0.2, 0.3, 0.4, 0.5),
    ...                              (1024, 1024))
    >>> print frb1["density"].max()
    1.0914e-9 g/cm**3
    >>> print frb1["temperature"].max()
    104923.1 K
    """
    _exclude_fields = ('pz','pdz','dx','x','y','z',
        'r', 'dr', 'phi', 'dphi', 'theta', 'dtheta',
                       ('index','dx'),('index','x'),('index','y'),('index','z'),
                       ('index', 'r'), ('index', 'dr'),
                       ('index', 'phi'), ('index', 'dphi'),
                       ('index', 'theta'), ('index', 'dtheta'))
    def __init__(self, data_source, bounds, buff_size, antialias = True,
                 periodic = False):
        self.data_source = data_source
        self.ds = data_source.ds
        self.bounds = bounds
        self.buff_size = buff_size
        self.antialias = antialias
        self.data = {}
        self._filters = []
        self.axis = data_source.axis
        self.periodic = periodic

        ds = getattr(data_source, "ds", None)
        if ds is not None:
            ds.plots.append(weakref.proxy(self))

        # Handle periodicity, just in case
        if self.data_source.axis < 3:
            DLE = self.ds.domain_left_edge
            DRE = self.ds.domain_right_edge
            DD = float(self.periodic)*(DRE - DLE)
            axis = self.data_source.axis
            xax = self.ds.coordinates.x_axis[axis]
            yax = self.ds.coordinates.y_axis[axis]
            self._period = (DD[xax], DD[yax])
            self._edges = ( (DLE[xax], DRE[xax]), (DLE[yax], DRE[yax]) )

        self.setup_filters()
        
    def keys(self):
        return self.data.keys()
    
    def __delitem__(self, item):
        del self.data[item]
    
    def __getitem__(self, item):
        if item in self.data: return self.data[item]
        mylog.info("Making a fixed resolution buffer of (%s) %d by %d" % \
            (item, self.buff_size[0], self.buff_size[1]))
        bounds = []
        for b in self.bounds:
            if hasattr(b, "in_units"):
                b = float(b.in_units("code_length"))
            bounds.append(b)
        buff = self.ds.coordinates.pixelize(self.data_source.axis,
            self.data_source, item, bounds, self.buff_size,
            int(self.antialias))

        for name, (args, kwargs) in self._filters:
            buff = filter_registry[name](*args[1:], **kwargs).apply(buff)

        # Need to add _period and self.periodic
        # self._period, int(self.periodic)
        ia = ImageArray(buff, input_units=self.data_source[item].units,
                        info=self._get_info(item))
        self.data[item] = ia
        return self.data[item]

    def __setitem__(self, item, val):
        self.data[item] = val

    def _get_data_source_fields(self):
        exclude = self.data_source._key_fields + list(self._exclude_fields)
        fields = getattr(self.data_source, "fields", [])
        fields += getattr(self.data_source, "field_data", {}).keys()
        for f in fields:
            if f not in exclude and f[0] not in self.data_source.ds.particle_types:
                self[f]

    def _is_ion( self, fname ):
        p = re.compile("_p[0-9]+_")
        result = False
        if p.search( fname ) != None:
            result = True
        return result

    def _ion_to_label( self, fname ):
        pnum2rom = {
            "0":"I", "1":"II", "2":"III", "3":"IV", "4":"V",
            "5":"VI", "6":"VII", "7":"VIII", "8":"IX", "9":"X",
            "10":"XI", "11":"XII", "12":"XIII", "13":"XIV", "14":"XV",
            "15":"XVI", "16":"XVII", "17":"XVIII", "18":"XIX", "19":"XX"}

        p = re.compile("_p[0-9]+_")
        m = p.search( fname )
        if m != None:
            pstr = m.string[m.start()+1:m.end()-1]
            segments = fname.split("_")
            for i,s in enumerate(segments):
                segments[i] = string.capitalize(s)
                if s == pstr:
                    ipstr = i
            element = segments[ipstr-1]
            roman = pnum2rom[pstr[1:]] 
            label = element + '\ ' + roman + '\ ' + \
                string.join(segments[ipstr+1:], '\ ')
        else:
            label = fname
        return label

<<<<<<< HEAD

=======
>>>>>>> 7715ce06
    def _get_info(self, item):
        info = {}
        ftype, fname = field = self.data_source._determine_fields(item)[0]
        finfo = self.data_source.ds._get_field_info(*field)
        info['data_source'] = self.data_source.__str__()  
        info['axis'] = self.data_source.axis
        info['field'] = str(item)
        info['xlim'] = self.bounds[:2]
        info['ylim'] = self.bounds[2:]
        info['length_unit'] = self.data_source.ds.length_unit
        info['length_to_cm'] = info['length_unit'].in_cgs().to_ndarray()
        info['center'] = self.data_source.center
        
        try:
            info['coord'] = self.data_source.coord
        except AttributeError:
            pass
        
        try:
            info['weight_field'] = self.data_source.weight_field
        except AttributeError:
            pass
        
        info['label'] = finfo.display_name
        if info['label'] is None:
            if self._is_ion( fname ):
                fname = self._ion_to_label( fname )
                info['label'] = r'$\rm{'+fname+r'}$'
                info['label'] = r'$\rm{'+fname.replace('_','\ ')+r'}$'
            else:    
                info['label'] = r'$\rm{'+fname+r'}$'
                info['label'] = r'$\rm{'+fname.replace('_','\ ').title()+r'}$'
        elif info['label'].find('$') == -1:
            info['label'] = info['label'].replace(' ','\ ')
            info['label'] = r'$\rm{'+info['label']+r'}$'
        
        return info

    def convert_to_pixel(self, coords):
        r"""This function converts coordinates in code-space to pixel-space.

        Parameters
        ----------
        coords : sequence of array_like
            This is (x_coord, y_coord).  Because of the way the math is done,
            these can both be arrays.

        Returns
        -------
        output : sequence of array_like
            This returns px_coord, py_coord

        """
        dpx = (self.bounds[1]-self.bounds[0])/self.buff_size[0]
        dpy = (self.bounds[3]-self.bounds[2])/self.buff_size[1]
        px = (coords[0] - self.bounds[0])/dpx
        py = (coords[1] - self.bounds[2])/dpy
        return (px, py)

    def convert_distance_x(self, distance):
        r"""This function converts code-space distance into pixel-space
        distance in the x-coordiante.

        Parameters
        ----------
        distance : array_like
            This is x-distance in code-space you would like to convert.

        Returns
        -------
        output : array_like
            The return value is the distance in the y-pixel coordinates.

        """
        dpx = (self.bounds[1]-self.bounds[0])/self.buff_size[0]
        return distance/dpx
        
    def convert_distance_y(self, distance):
        r"""This function converts code-space distance into pixel-space
        distance in the y-coordiante.

        Parameters
        ----------
        distance : array_like
            This is y-distance in code-space you would like to convert.

        Returns
        -------
        output : array_like
            The return value is the distance in the x-pixel coordinates.

        """
        dpy = (self.bounds[3]-self.bounds[2])/self.buff_size[1]
        return distance/dpy

    def export_hdf5(self, filename, fields = None):
        r"""Export a set of fields to a set of HDF5 datasets.

        This function will export any number of fields into datasets in a new
        HDF5 file.
        
        Parameters
        ----------
        filename : string
            This file will be opened in "append" mode.
        fields : list of strings
            These fields will be pixelized and output.
        """
        import h5py
        if fields is None: fields = list(self.data.keys())
        output = h5py.File(filename, "a")
        for field in fields:
            output.create_dataset(field,data=self[field])
        output.close()

    def export_fits(self, filename, fields=None, clobber=False,
                    other_keys=None, units="cm"):
        r"""Export a set of pixelized fields to a FITS file.

        This will export a set of FITS images of either the fields specified
        or all the fields already in the object.

        Parameters
        ----------
        filename : string
            The name of the FITS file to be written.
        fields : list of strings
            These fields will be pixelized and output. If "None", the keys of the
            FRB will be used. 
        clobber : boolean
            If the file exists, this governs whether we will overwrite.
        other_keys : dictionary, optional
            A set of header keys and values to write into the FITS header.
        units : string, optional
            the length units that the coordinates are written in, default 'cm'.
        """

        from yt.utilities.fits_image import FITSImageBuffer

        if fields is None: fields = list(self.data.keys())

        fib = FITSImageBuffer(self, fields=fields, units=units)
        if other_keys is not None:
            for k,v in other_keys.items():
                fib.update_all_headers(k,v)
        fib.writeto(filename, clobber=clobber)

    def export_dataset(self, fields=None, nprocs=1):
        r"""Export a set of pixelized fields to an in-memory dataset that can be
        analyzed as any other in yt. Unit information and other parameters (e.g., 
        geometry, current_time, etc.) will be taken from the parent dataset. 

        Parameters
        ----------
        fields : list of strings, optional
            These fields will be pixelized and output. If "None", the keys of the
            FRB will be used. 
        nprocs: integer, optional
            If greater than 1, will create this number of subarrays out of data

        Examples
        --------
        >>> import yt
        >>> ds = yt.load("GasSloshing/sloshing_nomag2_hdf5_plt_cnt_0150")
        >>> slc = ds.slice(2, 0.0)
        >>> frb = slc.to_frb((500.,"kpc"), 500)
        >>> ds2 = frb.export_dataset(fields=["density","temperature"], nprocs=32)
        """
        nx, ny = self.buff_size
        data = {}
        if fields is None:
            fields = list(self.keys())
        for field in fields:
            arr = self[field]
            data[field] = (arr.d.T.reshape(nx,ny,1), str(arr.units))
        bounds = [b.in_units("code_length").v for b in self.bounds]
        bbox = np.array([[bounds[0],bounds[1]],[bounds[2],bounds[3]],[0.,1.]])
        return load_uniform_grid(data, [nx,ny,1],
                                 length_unit=self.ds.length_unit,
                                 bbox=bbox,
                                 sim_time=self.ds.current_time.in_units("s").v,
                                 mass_unit=self.ds.mass_unit,
                                 time_unit=self.ds.time_unit,
                                 velocity_unit=self.ds.velocity_unit,
                                 magnetic_unit=self.ds.magnetic_unit,
                                 periodicity=(False,False,False),
                                 geometry=self.ds.geometry,
                                 nprocs=nprocs)

    @property
    def limits(self):
        rv = dict(x = None, y = None, z = None)
        xax = self.ds.coordinates.x_axis[self.axis]
        yax = self.ds.coordinates.y_axis[self.axis]
        xn = self.ds.coordinates.axis_name[xax]
        yn = self.ds.coordinates.axis_name[yax]
        rv[xn] = (self.bounds[0], self.bounds[1])
        rv[yn] = (self.bounds[2], self.bounds[3])
        return rv

    def setup_filters(self):
        ignored = ['FixedResolutionBufferFilter']
        for key in filter_registry:
            if key in ignored:
                continue
            filtername = filter_registry[key]._filter_name
            FilterMaker = filter_registry[key]
            filt = apply_filter(FilterMaker)
            filt.__doc__ = FilterMaker.__doc__
            self.__dict__['apply_' + filtername] = \
                types.MethodType(filt, self)

class CylindricalFixedResolutionBuffer(FixedResolutionBuffer):
    """
    This object is a subclass of
    :class:`yt.visualization.fixed_resolution.FixedResolutionBuffer`
    that supports non-aligned input data objects, primarily cutting planes.
    """
    def __init__(self, data_source, radius, buff_size, antialias = True) :

        self.data_source = data_source
        self.ds = data_source.ds
        self.radius = radius
        self.buff_size = buff_size
        self.antialias = antialias
        self.data = {}
        
        ds = getattr(data_source, "ds", None)
        if ds is not None:
            ds.plots.append(weakref.proxy(self))

    def __getitem__(self, item) :
        if item in self.data: return self.data[item]
        buff = pixelize_cylinder(self.data_source["r"], self.data_source["dr"],
                                 self.data_source["theta"], self.data_source["dtheta"],
                                 self.buff_size, self.data_source[item].astype("float64"),
                                 self.radius)
        self[item] = buff
        return buff
        
class ObliqueFixedResolutionBuffer(FixedResolutionBuffer):
    """
    This object is a subclass of
    :class:`yt.visualization.fixed_resolution.FixedResolutionBuffer`
    that supports non-aligned input data objects, primarily cutting planes.
    """
    def __getitem__(self, item):
        if item in self.data: return self.data[item]
        indices = np.argsort(self.data_source['dx'])[::-1]
        bounds = []
        for b in self.bounds:
            if hasattr(b, "in_units"):
                b = float(b.in_units("code_length"))
            bounds.append(b)
        buff = _MPL.CPixelize( self.data_source['x'],   self.data_source['y'],   self.data_source['z'],
                               self.data_source['px'],  self.data_source['py'],
                               self.data_source['pdx'], self.data_source['pdy'], self.data_source['pdz'],
                               self.data_source.center, self.data_source._inv_mat, indices,
                               self.data_source[item],
                               self.buff_size[0], self.buff_size[1],
                               bounds).transpose()
        ia = ImageArray(buff, input_units=self.data_source[item].units,
                        info=self._get_info(item))
        self[item] = ia
        return ia 


class OffAxisProjectionFixedResolutionBuffer(FixedResolutionBuffer):
    """
    This object is a subclass of
    :class:`yt.visualization.fixed_resolution.FixedResolutionBuffer`
    that supports off axis projections.  This calls the volume renderer.
    """
    def __init__(self, data_source, bounds, buff_size, antialias = True,
                 periodic = False):
        self.data = {}
        FixedResolutionBuffer.__init__(self, data_source, bounds, buff_size, antialias, periodic)

    def __getitem__(self, item):
        if item in self.data: return self.data[item]
        mylog.info("Making a fixed resolutuion buffer of (%s) %d by %d" % \
            (item, self.buff_size[0], self.buff_size[1]))
        dd = self.data_source
        width = self.ds.arr((self.bounds[1] - self.bounds[0],
                             self.bounds[3] - self.bounds[2],
                             self.bounds[5] - self.bounds[4]))
        buff = off_axis_projection(dd.ds, dd.center, dd.normal_vector,
                                   width, dd.resolution, item,
                                   weight=dd.weight_field, volume=dd.volume,
                                   no_ghost=dd.no_ghost, interpolated=dd.interpolated,
                                   north_vector=dd.north_vector, method=dd.method)
        units = Unit(dd.ds.field_info[item].units, registry=dd.ds.unit_registry)
        if dd.weight_field is None and dd.method == "integrate":
            units *= Unit('cm', registry=dd.ds.unit_registry)
        ia = ImageArray(buff.swapaxes(0,1), input_units=units, info=self._get_info(item))
        self[item] = ia
<<<<<<< HEAD
        return ia 
=======
        return ia


class ParticleImageBuffer(FixedResolutionBuffer):
    """

    This object is a subclass of
    :class:`yt.visualization.fixed_resolution.FixedResolutionBuffer`
    that supports particle plots. It splats points onto an image
    buffer.

    """
    def __init__(self, data_source, bounds, buff_size, antialias=True,
                 periodic=False):
        self.data = {}
        FixedResolutionBuffer.__init__(self, data_source, bounds, buff_size,
                                       antialias, periodic)

        # set up the axis field names
        axis = self.axis
        xax = self.ds.coordinates.x_axis[axis]
        yax = self.ds.coordinates.y_axis[axis]
        ax_field_template = 'particle_position_%s'
        self.x_field = ax_field_template % self.ds.coordinates.axis_name[xax]
        self.y_field = ax_field_template % self.ds.coordinates.axis_name[yax]

    def __getitem__(self, item):
        if item in self.data: 
            return self.data[item]

        mylog.info("Splatting (%s) onto a %d by %d mesh" %
                (item, self.buff_size[0], self.buff_size[1]))

        bounds = []
        for b in self.bounds:
            if hasattr(b, "in_units"):
                b = float(b.in_units("code_length"))
            bounds.append(b)

        x_data = self.data_source.dd[self.x_field]
        y_data = self.data_source.dd[self.y_field]
        data = self.data_source.dd[item]

        # convert to pixels
        px = (x_data - self.bounds[0]) / (self.bounds[1] - self.bounds[0])
        py = (y_data - self.bounds[2]) / (self.bounds[3] - self.bounds[2])

        # select only the particles that will actually show up in the image
        mask = np.logical_and(np.logical_and(px >= 0.0, px <= 1.0),
                              np.logical_and(py >= 0.0, py <= 1.0))

        weight_field = self.data_source.weight_field
        if weight_field is None:
            weight_data = np.ones_like(data.v)
        else:
            weight_data = self.data_source.dd[weight_field]
        splat_vals = weight_data[mask]*data[mask]

        # splat particles
        buff = np.zeros(self.buff_size)
        add_points_to_greyscale_image(buff,
                                      px[mask],
                                      py[mask],
                                      splat_vals)
        ia = ImageArray(buff, input_units=data.units,
                        info=self._get_info(item))

        # divide by the weight_field, if needed
        if weight_field is not None:
            weight_buff = np.zeros(self.buff_size)
            add_points_to_greyscale_image(weight_buff,
                                          px[mask],
                                          py[mask],
                                          weight_data[mask])
            weight_array = ImageArray(weight_buff,
                                      input_units=weight_data.units,
                                      info=self._get_info(item))

            locs = np.where(ia > 0)
            ia[locs] /= weight_array[locs]

        self.data[item] = ia
        return self.data[item]

    # over-ride the base class version, since we don't want to exclude
    # particle fields
    def _get_data_source_fields(self):
        exclude = self.data_source._key_fields + list(self._exclude_fields)
        fields = getattr(self.data_source, "fields", [])
        fields += getattr(self.data_source, "field_data", {}).keys()
        for f in fields:
            if f not in exclude:
                self[f]
>>>>>>> 7715ce06
<|MERGE_RESOLUTION|>--- conflicted
+++ resolved
@@ -117,13 +117,13 @@
             self._edges = ( (DLE[xax], DRE[xax]), (DLE[yax], DRE[yax]) )
 
         self.setup_filters()
-        
+
     def keys(self):
         return self.data.keys()
-    
+
     def __delitem__(self, item):
         del self.data[item]
-    
+
     def __getitem__(self, item):
         if item in self.data: return self.data[item]
         mylog.info("Making a fixed resolution buffer of (%s) %d by %d" % \
@@ -182,22 +182,19 @@
                 if s == pstr:
                     ipstr = i
             element = segments[ipstr-1]
-            roman = pnum2rom[pstr[1:]] 
+            roman = pnum2rom[pstr[1:]]
             label = element + '\ ' + roman + '\ ' + \
                 string.join(segments[ipstr+1:], '\ ')
         else:
             label = fname
         return label
 
-<<<<<<< HEAD
-
-=======
->>>>>>> 7715ce06
+
     def _get_info(self, item):
         info = {}
         ftype, fname = field = self.data_source._determine_fields(item)[0]
         finfo = self.data_source.ds._get_field_info(*field)
-        info['data_source'] = self.data_source.__str__()  
+        info['data_source'] = self.data_source.__str__()
         info['axis'] = self.data_source.axis
         info['field'] = str(item)
         info['xlim'] = self.bounds[:2]
@@ -205,30 +202,30 @@
         info['length_unit'] = self.data_source.ds.length_unit
         info['length_to_cm'] = info['length_unit'].in_cgs().to_ndarray()
         info['center'] = self.data_source.center
-        
+
         try:
             info['coord'] = self.data_source.coord
         except AttributeError:
             pass
-        
+
         try:
             info['weight_field'] = self.data_source.weight_field
         except AttributeError:
             pass
-        
+
         info['label'] = finfo.display_name
         if info['label'] is None:
             if self._is_ion( fname ):
                 fname = self._ion_to_label( fname )
                 info['label'] = r'$\rm{'+fname+r'}$'
                 info['label'] = r'$\rm{'+fname.replace('_','\ ')+r'}$'
-            else:    
+            else:
                 info['label'] = r'$\rm{'+fname+r'}$'
                 info['label'] = r'$\rm{'+fname.replace('_','\ ').title()+r'}$'
         elif info['label'].find('$') == -1:
             info['label'] = info['label'].replace(' ','\ ')
             info['label'] = r'$\rm{'+info['label']+r'}$'
-        
+
         return info
 
     def convert_to_pixel(self, coords):
@@ -269,7 +266,7 @@
         """
         dpx = (self.bounds[1]-self.bounds[0])/self.buff_size[0]
         return distance/dpx
-        
+
     def convert_distance_y(self, distance):
         r"""This function converts code-space distance into pixel-space
         distance in the y-coordiante.
@@ -293,7 +290,7 @@
 
         This function will export any number of fields into datasets in a new
         HDF5 file.
-        
+
         Parameters
         ----------
         filename : string
@@ -321,7 +318,7 @@
             The name of the FITS file to be written.
         fields : list of strings
             These fields will be pixelized and output. If "None", the keys of the
-            FRB will be used. 
+            FRB will be used.
         clobber : boolean
             If the file exists, this governs whether we will overwrite.
         other_keys : dictionary, optional
@@ -342,14 +339,14 @@
 
     def export_dataset(self, fields=None, nprocs=1):
         r"""Export a set of pixelized fields to an in-memory dataset that can be
-        analyzed as any other in yt. Unit information and other parameters (e.g., 
-        geometry, current_time, etc.) will be taken from the parent dataset. 
+        analyzed as any other in yt. Unit information and other parameters (e.g.,
+        geometry, current_time, etc.) will be taken from the parent dataset.
 
         Parameters
         ----------
         fields : list of strings, optional
             These fields will be pixelized and output. If "None", the keys of the
-            FRB will be used. 
+            FRB will be used.
         nprocs: integer, optional
             If greater than 1, will create this number of subarrays out of data
 
@@ -419,7 +416,7 @@
         self.buff_size = buff_size
         self.antialias = antialias
         self.data = {}
-        
+
         ds = getattr(data_source, "ds", None)
         if ds is not None:
             ds.plots.append(weakref.proxy(self))
@@ -432,7 +429,7 @@
                                  self.radius)
         self[item] = buff
         return buff
-        
+
 class ObliqueFixedResolutionBuffer(FixedResolutionBuffer):
     """
     This object is a subclass of
@@ -457,7 +454,7 @@
         ia = ImageArray(buff, input_units=self.data_source[item].units,
                         info=self._get_info(item))
         self[item] = ia
-        return ia 
+        return ia
 
 
 class OffAxisProjectionFixedResolutionBuffer(FixedResolutionBuffer):
@@ -489,9 +486,6 @@
             units *= Unit('cm', registry=dd.ds.unit_registry)
         ia = ImageArray(buff.swapaxes(0,1), input_units=units, info=self._get_info(item))
         self[item] = ia
-<<<<<<< HEAD
-        return ia 
-=======
         return ia
 
 
@@ -519,7 +513,7 @@
         self.y_field = ax_field_template % self.ds.coordinates.axis_name[yax]
 
     def __getitem__(self, item):
-        if item in self.data: 
+        if item in self.data:
             return self.data[item]
 
         mylog.info("Splatting (%s) onto a %d by %d mesh" %
@@ -584,5 +578,4 @@
         fields += getattr(self.data_source, "field_data", {}).keys()
         for f in fields:
             if f not in exclude:
-                self[f]
->>>>>>> 7715ce06
+                self[f]