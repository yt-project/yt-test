"""
Volume Rendering Camera Class

"""

# ----------------------------------------------------------------------------
# Copyright (c) 2013, yt Development Team.
#
# Distributed under the terms of the Modified BSD License.
#
# The full license is in the file COPYING.txt, distributed with this software.
# ----------------------------------------------------------------------------

from yt.funcs import iterable, ensure_numpy_array
from yt.utilities.orientation import Orientation
from yt.units.yt_array import \
    YTArray, \
    YTQuantity
from yt.utilities.math_utils import get_rotation_matrix
from yt.extern.six import string_types
from .utils import data_source_or_all
from .lens import \
    lenses, \
    Lens
import numpy as np
from numbers import Number as numeric_type
import weakref

def _sanitize_camera_property_units(value, scene):
    if iterable(value):
        if len(value) == 1:
            return _sanitize_camera_property_units(value[0], scene)
        elif isinstance(value, YTArray) and len(value) == 3:
            return scene.arr(value).in_units('unitary')
        elif (len(value) == 2 and isinstance(value[0], numeric_type)
              and isinstance(value[1], string_types)):
            return scene.arr([scene.arr(value[0], value[1]).in_units('unitary')]*3)
        if len(value) == 3:
            if all([iterable(v) for v in value]):
                if all([isinstance(v[0], numeric_type) and
                        isinstance(v[1], string_types) for v in value]):
                    return scene.arr(
                        [scene.arr(v[0], v[1]) for v in value])
                else:
                    raise RuntimeError(
                        "Cannot set camera width to invalid value '%s'" % (value, ))
            return scene.arr(value, 'unitary')
    else:
        if isinstance(value, (YTQuantity, YTArray)):
            return scene.arr([value.d]*3, value.units).in_units('unitary')
        elif isinstance(value, numeric_type):
            return scene.arr([value]*3, 'unitary')
    raise RuntimeError(
        "Cannot set camera width to invalid value '%s'" % (value, ))


class Camera(Orientation):
    r"""A representation of a point of view into a Scene.

    It is defined by a position (the location of the camera
    in the simulation domain,), a focus (the point at which the
    camera is pointed), a width (the width of the snapshot that will
    be taken, a resolution (the number of pixels in the image), and
    a north_vector (the "up" direction in the resulting image). A
    camera can use a variety of different Lens objects.

    Parameters
    ----------
    scene: A :class:`yt.visualization.volume_rendering.scene.Scene` object
        A scene object that the camera will be attached to.
    data_source: :class:`AMR3DData` or :class:`Dataset`, optional
        This is the source to be rendered, which can be any arbitrary yt
        data object or dataset.
    lens_type: string, optional
        This specifies the type of lens to use for rendering. Current
        options are 'plane-parallel', 'perspective', and 'fisheye'. See
        :class:`yt.visualization.volume_rendering.lens.Lens` for details.
        Default: 'plane-parallel'
    auto: boolean
        If True, build smart defaults using the data source extent. This
        can be time-consuming to iterate over the entire dataset to find
        the positional bounds. Default: False

    Examples
    --------

    In this example, the camera is set using defaults that are chosen
    to be reasonable for the argument Dataset.

<<<<<<< HEAD
    """
    _sampler_object = VolumeRenderSampler
    _pylab = None
    _tf_figure = None
    _render_figure = None
    def __init__(self, center, normal_vector, width,
                 resolution, transfer_function = None,
                 north_vector = None, steady_north=False,
                 volume = None, fields = None,
                 log_fields = None,
                 sub_samples = 5, ds = None,
                 min_level=None, max_level=None, no_ghost=True,
                 data_source=None,
                 use_light=False):
        ParallelAnalysisInterface.__init__(self)
        if ds is not None: self.ds = ds
        if not iterable(resolution):
            resolution = (resolution, resolution)
        self.resolution = resolution
        self.sub_samples = sub_samples
        self.rotation_vector = north_vector
        if iterable(width) and len(width) > 1 and isinstance(width[1], str):
            width = self.ds.quan(width[0], input_units=width[1])
            # Now convert back to code length for subsequent manipulation
            width = width.in_units("code_length").value
        if not iterable(width):
            width = (width, width, width) # left/right, top/bottom, front/back 
        if not isinstance(width, YTArray):
            width = self.ds.arr(width, input_units="code_length")
        if not isinstance(center, YTArray):
            center = self.ds.arr(center, input_units="code_length")
        # Ensure that width and center are in the same units
        # Cf. https://bitbucket.org/yt_analysis/yt/issue/1080
        width.convert_to_units("code_length")
        center.convert_to_units("code_length")
        self.orienter = Orientation(normal_vector, north_vector=north_vector, steady_north=steady_north)
        if not steady_north:
            self.rotation_vector = self.orienter.unit_vectors[1]
        self._setup_box_properties(width, center, self.orienter.unit_vectors)
        if fields is None: fields = ["density"]
        self.fields = fields
        if transfer_function is None:
            transfer_function = ProjectionTransferFunction()
        self.transfer_function = transfer_function
        self.log_fields = log_fields
        dd = self.ds.all_data()
        efields = dd._determine_fields(self.fields)
        if self.log_fields is None:
            self.log_fields = [self.ds._get_field_info(*f).take_log for f in efields]
        self.no_ghost = no_ghost
        self.use_light = use_light
        self.light_dir = None
        self.light_rgba = None
        if self.no_ghost:
            mylog.info('Warning: no_ghost is currently True (default). This may lead to artifacts at grid boundaries.')

        if data_source is None:
            data_source = self.ds.all_data()
        self.data_source = data_source

        if volume is None:
            volume = AMRKDTree(self.ds, min_level=min_level, 
                               max_level=max_level, data_source=self.data_source)
        self.volume = volume        

    def _setup_box_properties(self, width, center, unit_vectors):
        self.width = width
        self.center = center
        self.box_vectors = YTArray([unit_vectors[0]*width[0],
                                    unit_vectors[1]*width[1],
                                    unit_vectors[2]*width[2]])
        self.origin = center - 0.5*width.dot(YTArray(unit_vectors, ""))
        self.back_center =  center - 0.5*width[2]*unit_vectors[2]
        self.front_center = center + 0.5*width[2]*unit_vectors[2]         

    def update_view_from_matrix(self, mat):
        pass

    def project_to_plane(self, pos, res=None):
        if res is None: 
            res = self.resolution
        dx = np.dot(pos - self.origin, self.orienter.unit_vectors[1])
        dy = np.dot(pos - self.origin, self.orienter.unit_vectors[0])
        dz = np.dot(pos - self.center, self.orienter.unit_vectors[2])
        # Transpose into image coords.
        py = (res[0]*(dx/self.width[0])).astype('int')
        px = (res[1]*(dy/self.width[1])).astype('int')
        return px, py, dz

    def draw_grids(self, im, alpha=0.3, cmap='algae', min_level=None, 
                   max_level=None):
        r"""Draws Grids on an existing volume rendering.

        By mapping grid level to a color, draws edges of grids on 
        a volume rendering using the camera orientation.
=======
    >>> import yt
    >>> from yt.visualization.volume_rendering.api import Scene
    >>> ds = yt.load('IsolatedGalaxy/galaxy0030/galaxy0030')
    >>> sc = Scene()
    >>> cam = sc.add_camera(ds)
>>>>>>> 0b78f46f

    Here, we set the camera properties manually:

    >>> import yt
    >>> from yt.visualization.volume_rendering.api import Scene
    >>> sc = Scene()
    >>> cam = sc.add_camera()
    >>> cam.position = np.array([0.5, 0.5, -1.0])
    >>> cam.focus = np.array([0.5, 0.5, 0.0])
    >>> cam.north_vector = np.array([1.0, 0.0, 0.0])

    Finally, we create a camera with a non-default lens:

    >>> import yt
    >>> from yt.visualization.volume_rendering.api import Scene
    >>> ds = yt.load('IsolatedGalaxy/galaxy0030/galaxy0030')
    >>> sc = Scene()
    >>> cam = sc.add_camera(ds, lens_type='perspective')

    """

    _moved = True
    _width = None
    _focus = None
    _position = None
    _resolution = None

    def __init__(self, scene, data_source=None, lens_type='plane-parallel',
                 auto=False):
        # import this here to avoid an import cycle
        from .scene import Scene
        if not isinstance(scene, Scene):
            raise RuntimeError(
                'The first argument passed to the Camera initializer is a '
                '%s object, expected a %s object' % (type(scene), Scene))
        self.scene = weakref.proxy(scene)
        self.lens = None
        self.north_vector = None
        self.normal_vector = None
        self.light = None
        self.data_source = data_source_or_all(data_source)
        self._resolution = (512, 512)

        if self.data_source is not None:
            self.scene._set_new_unit_registry(self.data_source.ds.unit_registry)
            self._focus = self.data_source.ds.domain_center
            self._position = self.data_source.ds.domain_right_edge
            self._width = self.data_source.ds.arr(
                [1.5*self.data_source.ds.domain_width.max()]*3)
            self._domain_center = self.data_source.ds.domain_center
            self._domain_width = self.data_source.ds.domain_width
        else:
            self._focus = scene.arr([0.0, 0.0, 0.0], 'unitary')
            self._width = scene.arr([1.0, 1.0, 1.0], 'unitary')
            self._position = scene.arr([1.0, 1.0, 1.0], 'unitary')

        if auto:
            self.set_defaults_from_data_source(data_source)

        super(Camera, self).__init__(self.focus - self.position,
                                     self.north_vector, steady_north=False)

        self.set_lens(lens_type)

    def position():
        doc = '''
        The location of the camera. 

        Parameters
        ----------

        position : number, YTQuantity, iterable, or 3 element YTArray
            If a scalar, assumes that the position is the same in all three
            coordinates. If an iterable, must contain only scalars or
            (length, unit) tuples.
        '''

        def fget(self):
            return self._position

        def fset(self, value):
            position = _sanitize_camera_property_units(value, self.scene)
            if np.array_equal(position, self.focus):
                raise RuntimeError(
                    'Cannot set the camera focus and position to the same value')
            self._position = position
            self.switch_orientation(normal_vector=self.focus - self._position,
                                    north_vector=None)

        def fdel(self):
            del self._position
        return locals()
    position = property(**position())

    def width():
        doc = '''The width of the region that will be seen in the image.

        Parameters
        ----------

        width : number, YTQuantity, iterable, or 3 element YTArray
            The width of the volume rendering in the horizontal, vertical, and
            depth directions. If a scalar, assumes that the width is the same in
            all three directions. If an iterable, must contain only scalars or
            (length, unit) tuples.
        '''

        def fget(self):
            return self._width

        def fset(self, value):
            width = _sanitize_camera_property_units(value, self.scene)
            self._width = width
            self.switch_orientation()

        def fdel(self):
            del self._width
            self._width = None
        return locals()
    width = property(**width())

    def focus():
        doc = '''
        The focus defines the point the Camera is pointed at.

        Parameters
        ----------

        focus : number, YTQuantity, iterable, or 3 element YTArray
            The width of the volume rendering in the horizontal, vertical, and
            depth directions. If a scalar, assumes that the width is the same in
            all three directions. If an iterable, must contain only scalars or
            (length, unit) tuples.
        '''

        def fget(self):
            return self._focus

        def fset(self, value):
            focus = _sanitize_camera_property_units(value, self.scene)
            if np.array_equal(focus, self.position):
                raise RuntimeError(
                    'Cannot set the camera focus and position to the same value')
            self._focus = focus
            self.switch_orientation(normal_vector=self.focus - self._position,
                                    north_vector=None)

        def fdel(self):
            del self._focus
        return locals()
    focus = property(**focus())

    def resolution():
        doc = '''The resolution is the number of pixels in the image that
               will be produced. Must be a 2-tuple of integers or an integer.'''

        def fget(self):
            return self._resolution

        def fset(self, value):
            if iterable(value):
                if len(value) != 2:
                    raise RuntimeError
            else:
                value = (value, value)
            self._resolution = value

        def fdel(self):
            del self._resolution
            self._resolution = None
        return locals()
    resolution = property(**resolution())

    def set_resolution(self, resolution):
        """
        The resolution is the number of pixels in the image that
        will be produced. Must be a 2-tuple of integers or an integer.
        """
        self.resolution = resolution

    def get_resolution(self):
        """
        Returns the resolution of the volume rendering
        """
        return self.resolution

    def _get_sampler_params(self, render_source):
        lens_params = self.lens._get_sampler_params(self, render_source)
        lens_params.update(width=self.width)
        pos = self.position.in_units("code_length").d
        width = self.width.in_units("code_length").d
        lens_params.update(camera_data=np.vstack(
            (pos, width, self.unit_vectors.d)))
        return lens_params

    def set_lens(self, lens_type):
        r"""Set the lens to be used with this camera.

        Parameters
        ----------

        lens_type : string
            Must be one of the following:
            'plane-parallel'
            'perspective'
            'stereo-perspective'
            'fisheye'
            'spherical'
            'stereo-spherical'

        """
        if isinstance(lens_type, Lens):
            self.lens = lens_type
        elif lens_type not in lenses:
            raise RuntimeError(
                "Lens type %s not in available list of available lens "
                "types (%s)" % (lens_type, list(lenses.keys())))
        else:
            self.lens = lenses[lens_type]()
        self.lens.set_camera(self)

    def set_defaults_from_data_source(self, data_source):
        """Resets the camera attributes to their default values"""

        position = data_source.ds.domain_right_edge

        width = 1.5 * data_source.ds.domain_width.max()
        (xmi, xma), (ymi, yma), (zmi, zma) = \
            data_source.quantities['Extrema'](['x', 'y', 'z'])
        width = np.sqrt((xma - xmi) ** 2 + (yma - ymi) ** 2 +
                        (zma - zmi) ** 2)
        focus = data_source.get_field_parameter('center')

        if iterable(width) and len(width) > 1 and isinstance(width[1], string_types):
            width = data_source.ds.quan(width[0], input_units=width[1])
            # Now convert back to code length for subsequent manipulation
            width = width.in_units("code_length")  # .value
        if not iterable(width):
            width = data_source.ds.arr([width, width, width],
                                       input_units='code_length')
            # left/right, top/bottom, front/back
        if not isinstance(width, YTArray):
            width = data_source.ds.arr(width, input_units="code_length")
        if not isinstance(focus, YTArray):
            focus = data_source.ds.arr(focus, input_units="code_length")

        # We can't use the property setters yet, since they rely on attributes
        # that will not be set up until the base class initializer is called.
        # See Issue #1131.
        self._width = width
        self._focus = focus
        self._position = position
        self._domain_center = data_source.ds.domain_center
        self._domain_width = data_source.ds.domain_width

        super(Camera, self).__init__(self.focus - self.position,
                                     self.north_vector, steady_north=False)
        self._moved = True

    def set_width(self, width):
        r"""Set the width of the image that will be produced by this camera.

        Parameters
        ----------

        width : number, YTQuantity, iterable, or 3 element YTArray
            The width of the volume rendering in the horizontal, vertical, and
            depth directions. If a scalar, assumes that the width is the same in
            all three directions. If an iterable, must contain only scalars or
            (length, unit) tuples.
        """
        self.width = width
        self.switch_orientation()

    def get_width(self):
        """Return the current camera width"""
        return self.width

    def set_position(self, position, north_vector=None):
        r"""Set the position of the camera.

        Parameters
        ----------

        width : number, YTQuantity, iterable, or 3 element YTArray
            If a scalar, assumes that the position is the same in all three
            coordinates. If an iterable, must contain only scalars or
            (length, unit) tuples.

        north_vector : array_like, optional
            The 'up' direction for the plane of rays.  If not specific,
            calculated automatically.

        """
        self.position = position
        self.switch_orientation(normal_vector=self.focus - self.position,
                                north_vector=north_vector)

    def get_position(self):
        """Return the current camera position"""
        return self.position

    def set_focus(self, new_focus):
        """Sets the point the Camera is pointed at.

        Parameters
        ----------

        focus : number, YTQuantity, iterable, or 3 element YTArray
            If a scalar, assumes that the focus is the same is all three
            coordinates. If an iterable, must contain only scalars or
            (length, unit) tuples.

        """
        self.focus = new_focus

    def get_focus(self):
        """Returns the current camera focus"""
        return self.focus

    def switch_orientation(self, normal_vector=None, north_vector=None):
        r"""Change the view direction based on any of the orientation parameters.

        This will recalculate all the necessary vectors and vector planes
        related to an orientable object.

        Parameters
        ----------
        normal_vector: array_like, optional
            The new looking vector from the camera to the focus.
        north_vector : array_like, optional
            The 'up' direction for the plane of rays.  If not specific,
            calculated automatically.
        """
        if north_vector is None:
            north_vector = self.north_vector
        if normal_vector is None:
            normal_vector = self.normal_vector
        self._setup_normalized_vectors(normal_vector, north_vector)
        self.lens.setup_box_properties(self)

    def switch_view(self, normal_vector=None, north_vector=None):
        r"""Change the view based on any of the view parameters.

        This will recalculate the orientation and width based on any of
        normal_vector, width, center, and north_vector.

        Parameters
        ----------
        normal_vector: array_like, optional
            The new looking vector from the camera to the focus.
        north_vector : array_like, optional
            The 'up' direction for the plane of rays.  If not specific,
            calculated automatically.
        """
        if north_vector is None:
            north_vector = self.north_vector
        if normal_vector is None:
            normal_vector = self.normal_vector
        self.switch_orientation(normal_vector=normal_vector,
                                north_vector=north_vector)
        self._moved = True

    def rotate(self, theta, rot_vector=None, rot_center=None):
        r"""Rotate by a given angle

        Rotate the view.  If `rot_vector` is None, rotation will occur
        around the `north_vector`.

        Parameters
        ----------
        theta : float, in radians
             Angle (in radians) by which to rotate the view.
        rot_vector  : array_like, optional
            Specify the rotation vector around which rotation will
            occur.  Defaults to None, which sets rotation around
            `north_vector`
        rot_center  : array_like, optional
            Specify the center around which rotation will occur. Defaults
            to None, which sets rotation around the original camera position
            (i.e. the camera position does not change)

        Examples
        --------

        >>> import yt
        >>> import numpy as np
        >>> from yt.visualization.volume_rendering.api import Scene
        >>> sc = Scene()
        >>> cam = sc.add_camera()
        >>> # rotate the camera by pi / 4 radians:
        >>> cam.rotate(np.pi/4.0)  
        >>> # rotate the camera about the y-axis instead of cam.north_vector:
        >>> cam.rotate(np.pi/4.0, np.array([0.0, 1.0, 0.0]))  
        >>> # rotate the camera about the origin instead of its own position:
        >>> cam.rotate(np.pi/4.0, rot_center=np.array([0.0, 0.0, 0.0]))  

        """
        rotate_all = rot_vector is not None
        if rot_vector is None:
            rot_vector = self.north_vector
        if rot_center is None:
            rot_center = self._position
        rot_vector = ensure_numpy_array(rot_vector)
        rot_vector = rot_vector/np.linalg.norm(rot_vector)

        new_position = self._position - rot_center
        R = get_rotation_matrix(theta, rot_vector)
        new_position = np.dot(R, new_position) + rot_center

        if (new_position == self._position).all():
            normal_vector = self.unit_vectors[2]
        else:
            normal_vector = rot_center - new_position
        normal_vector = normal_vector/np.sqrt((normal_vector**2).sum())

        if rotate_all:
            self.switch_view(
                normal_vector=np.dot(R, normal_vector),
                north_vector=np.dot(R, self.unit_vectors[1]))
        else:
            self.switch_view(normal_vector=np.dot(R, normal_vector))
        if (new_position != self._position).any(): self.set_position(new_position)

    def pitch(self, theta, rot_center=None):
        r"""Rotate by a given angle about the horizontal axis

        Pitch the view.

        Parameters
        ----------
        theta : float, in radians
             Angle (in radians) by which to pitch the view.
        rot_center  : array_like, optional
            Specify the center around which rotation will occur.

        Examples
        --------

        >>> import yt
        >>> import numpy as np
        >>> from yt.visualization.volume_rendering.api import Scene
        >>> sc = Scene()
        >>> sc.add_camera()
        >>> # pitch the camera by pi / 4 radians:
        >>> cam.pitch(np.pi/4.0)
        >>> # pitch the camera about the origin instead of its own position:
        >>> cam.pitch(np.pi/4.0, rot_center=np.array([0.0, 0.0, 0.0]))

        """
        self.rotate(theta, rot_vector=self.unit_vectors[0], rot_center=rot_center)

    def yaw(self, theta, rot_center=None):
        r"""Rotate by a given angle about the vertical axis

        Yaw the view.

        Parameters
        ----------
        theta : float, in radians
             Angle (in radians) by which to yaw the view.
        rot_center  : array_like, optional
            Specify the center around which rotation will occur.

        Examples
        --------

        >>> import yt
        >>> import numpy as np
        >>> from yt.visualization.volume_rendering.api import Scene
        >>> sc = Scene()
        >>> cam = sc.add_camera()
        >>> # yaw the camera by pi / 4 radians:
        >>> cam.yaw(np.pi/4.0)
        >>> # yaw the camera about the origin instead of its own position:
        >>> cam.yaw(np.pi/4.0, rot_center=np.array([0.0, 0.0, 0.0]))

        """
        self.rotate(theta, rot_vector=self.unit_vectors[1], rot_center=rot_center)

    def roll(self, theta, rot_center=None):
        r"""Rotate by a given angle about the view normal axis

        Roll the view.

        Parameters
        ----------
        theta : float, in radians
             Angle (in radians) by which to roll the view.
        rot_center  : array_like, optional
            Specify the center around which rotation will occur.

        Examples
        --------

        >>> import yt
        >>> import numpy as np
        >>> from yt.visualization.volume_rendering.api import Scene
        >>> sc = Scene()
        >>> cam = sc.add_camera(ds)
        >>> # roll the camera by pi / 4 radians:
        >>> cam.roll(np.pi/4.0)  
        >>> # roll the camera about the origin instead of its own position:
        >>> cam.roll(np.pi/4.0, rot_center=np.array([0.0, 0.0, 0.0]))

        """
        self.rotate(theta, rot_vector=self.unit_vectors[2], rot_center=rot_center)

    def iter_rotate(self, theta, n_steps, rot_vector=None, rot_center=None):
        r"""Loop over rotate, creating a rotation

        This will rotate `n_steps` until the current view has been
        rotated by an angle `theta`.

        Parameters
        ----------
        theta : float, in radians
            Angle (in radians) by which to rotate the view.
        n_steps : int
            The number of snapshots to make.
        rot_vector  : array_like, optional
            Specify the rotation vector around which rotation will
            occur.  Defaults to None, which sets rotation around the
            original `north_vector`
        rot_center  : array_like, optional
            Specify the center around which rotation will occur. Defaults
            to None, which sets rotation around the original camera position
            (i.e. the camera position does not change)

        Examples
        --------

        >>> import yt
        >>> import numpy as np
        >>> ds = yt.load('IsolatedGalaxy/galaxy0030/galaxy0030')
        >>> 
        >>> im, sc = yt.volume_render(ds)
        >>> cam = sc.camera
        >>> for i in cam.iter_rotate(np.pi, 10):
        ...     im = sc.render()
        ...     sc.save('rotation_%04i.png' % i)

        """

        dtheta = (1.0*theta)/n_steps
        for i in range(n_steps):
            self.rotate(dtheta, rot_vector=rot_vector, rot_center=rot_center)
            yield i

    def iter_move(self, final, n_steps, exponential=False):
        r"""Loop over an iter_move and return snapshots along the way.

        This will yield `n_steps` until the current view has been
        moved to a final center of `final`.

        Parameters
        ----------
        final : YTArray
            The final center to move to after `n_steps`
        n_steps : int
            The number of snapshots to make.
        exponential : boolean
            Specifies whether the move/zoom transition follows an
            exponential path toward the destination or linear.
            Default is False.

        Examples
        --------

        >>> import yt
        >>> import numpy as np
        >>> ds = yt.load('IsolatedGalaxy/galaxy0030/galaxy0030')
        >>> final_position = ds.arr([0.2, 0.3, 0.6], 'unitary')
        >>> im, sc = yt.volume_render(ds)
        >>> cam = sc.camera
        >>> for i in cam.iter_move(final_position, 10):
        ...     sc.render()
        ...     sc.save("move_%04i.png" % i)

        """
        assert isinstance(final, YTArray)
        if exponential:
            position_diff = (final/self.position)*1.0
            dx = position_diff**(1.0/n_steps)
        else:
            dx = (final - self.position)*1.0/n_steps
        for i in range(n_steps):
            if exponential:
                self.set_position(self.position * dx)
            else:
                self.set_position(self.position + dx)
            yield i

    def zoom(self, factor):
        r"""Change the width of the FOV of the camera.

        This will appear to zoom the camera in by some `factor` toward the 
        focal point along the current view direction, but really it's just
        changing the width of the field of view.

        Parameters
        ----------
        factor : float
            The factor by which to divide the width

        Examples
        --------

        >>> import yt
        >>> from yt.visualization.volume_rendering.api import Scene
        >>> ds = yt.load('IsolatedGalaxy/galaxy0030/galaxy0030')
        >>> sc = Scene()
        >>> cam = sc.add_camera(ds)
        >>> cam.zoom(1.1)

        """

        self.set_width(self.width / factor)

    def iter_zoom(self, final, n_steps):
        r"""Loop over a iter_zoom and return snapshots along the way.

        This will yield `n_steps` snapshots until the current view has been
        zooming in to a final factor of `final`.

        Parameters
        ----------
        final : float
            The zoom factor, with respect to current, desired at the end of the
            sequence.
        n_steps : int
            The number of zoom snapshots to make.

        Examples
        --------

        >>> import yt
        >>> ds = yt.load('IsolatedGalaxy/galaxy0030/galaxy0030')
        >>> im, sc = yt.volume_render(ds)
        >>> cam = sc.camera
        >>> for i in cam.iter_zoom(100.0, 10):
        ...     sc.render()
        ...     sc.save("zoom_%04i.png" % i)

        """
        f = final**(1.0/n_steps)
        for i in range(n_steps):
            self.zoom(f)
            yield i

    def __repr__(self):
        disp = ("<Camera Object>:\n\tposition:%s\n\tfocus:%s\n\t" +
                "north_vector:%s\n\twidth:%s\n\tlight:%s\n\tresolution:%s\n") \
            % (self.position, self.focus, self.north_vector, self.width,
               self.light, self.resolution)
        disp += "Lens: %s" % self.lens
        return disp<|MERGE_RESOLUTION|>--- conflicted
+++ resolved
@@ -87,109 +87,11 @@
     In this example, the camera is set using defaults that are chosen
     to be reasonable for the argument Dataset.
 
-<<<<<<< HEAD
-    """
-    _sampler_object = VolumeRenderSampler
-    _pylab = None
-    _tf_figure = None
-    _render_figure = None
-    def __init__(self, center, normal_vector, width,
-                 resolution, transfer_function = None,
-                 north_vector = None, steady_north=False,
-                 volume = None, fields = None,
-                 log_fields = None,
-                 sub_samples = 5, ds = None,
-                 min_level=None, max_level=None, no_ghost=True,
-                 data_source=None,
-                 use_light=False):
-        ParallelAnalysisInterface.__init__(self)
-        if ds is not None: self.ds = ds
-        if not iterable(resolution):
-            resolution = (resolution, resolution)
-        self.resolution = resolution
-        self.sub_samples = sub_samples
-        self.rotation_vector = north_vector
-        if iterable(width) and len(width) > 1 and isinstance(width[1], str):
-            width = self.ds.quan(width[0], input_units=width[1])
-            # Now convert back to code length for subsequent manipulation
-            width = width.in_units("code_length").value
-        if not iterable(width):
-            width = (width, width, width) # left/right, top/bottom, front/back 
-        if not isinstance(width, YTArray):
-            width = self.ds.arr(width, input_units="code_length")
-        if not isinstance(center, YTArray):
-            center = self.ds.arr(center, input_units="code_length")
-        # Ensure that width and center are in the same units
-        # Cf. https://bitbucket.org/yt_analysis/yt/issue/1080
-        width.convert_to_units("code_length")
-        center.convert_to_units("code_length")
-        self.orienter = Orientation(normal_vector, north_vector=north_vector, steady_north=steady_north)
-        if not steady_north:
-            self.rotation_vector = self.orienter.unit_vectors[1]
-        self._setup_box_properties(width, center, self.orienter.unit_vectors)
-        if fields is None: fields = ["density"]
-        self.fields = fields
-        if transfer_function is None:
-            transfer_function = ProjectionTransferFunction()
-        self.transfer_function = transfer_function
-        self.log_fields = log_fields
-        dd = self.ds.all_data()
-        efields = dd._determine_fields(self.fields)
-        if self.log_fields is None:
-            self.log_fields = [self.ds._get_field_info(*f).take_log for f in efields]
-        self.no_ghost = no_ghost
-        self.use_light = use_light
-        self.light_dir = None
-        self.light_rgba = None
-        if self.no_ghost:
-            mylog.info('Warning: no_ghost is currently True (default). This may lead to artifacts at grid boundaries.')
-
-        if data_source is None:
-            data_source = self.ds.all_data()
-        self.data_source = data_source
-
-        if volume is None:
-            volume = AMRKDTree(self.ds, min_level=min_level, 
-                               max_level=max_level, data_source=self.data_source)
-        self.volume = volume        
-
-    def _setup_box_properties(self, width, center, unit_vectors):
-        self.width = width
-        self.center = center
-        self.box_vectors = YTArray([unit_vectors[0]*width[0],
-                                    unit_vectors[1]*width[1],
-                                    unit_vectors[2]*width[2]])
-        self.origin = center - 0.5*width.dot(YTArray(unit_vectors, ""))
-        self.back_center =  center - 0.5*width[2]*unit_vectors[2]
-        self.front_center = center + 0.5*width[2]*unit_vectors[2]         
-
-    def update_view_from_matrix(self, mat):
-        pass
-
-    def project_to_plane(self, pos, res=None):
-        if res is None: 
-            res = self.resolution
-        dx = np.dot(pos - self.origin, self.orienter.unit_vectors[1])
-        dy = np.dot(pos - self.origin, self.orienter.unit_vectors[0])
-        dz = np.dot(pos - self.center, self.orienter.unit_vectors[2])
-        # Transpose into image coords.
-        py = (res[0]*(dx/self.width[0])).astype('int')
-        px = (res[1]*(dy/self.width[1])).astype('int')
-        return px, py, dz
-
-    def draw_grids(self, im, alpha=0.3, cmap='algae', min_level=None, 
-                   max_level=None):
-        r"""Draws Grids on an existing volume rendering.
-
-        By mapping grid level to a color, draws edges of grids on 
-        a volume rendering using the camera orientation.
-=======
     >>> import yt
     >>> from yt.visualization.volume_rendering.api import Scene
     >>> ds = yt.load('IsolatedGalaxy/galaxy0030/galaxy0030')
     >>> sc = Scene()
     >>> cam = sc.add_camera(ds)
->>>>>>> 0b78f46f
 
     Here, we set the camera properties manually:
 
