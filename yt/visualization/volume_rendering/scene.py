--- conflicted
+++ resolved
@@ -644,11 +644,7 @@
         r"""
 
         Modifies this scene by drawing the edges of the AMR grids.
-<<<<<<< HEAD
-        This adds a new BoxSource to the scene for each AMR grid
-=======
         This adds a new GridSource to the scene that represents the AMR grid 
->>>>>>> 048000a1
         and returns the resulting Scene object.
 
         Parameters
