--- conflicted
+++ resolved
@@ -20,12 +20,8 @@
 from .render_source import OpaqueSource, BoxSource, CoordinateVectorSource, \
     GridSource, RenderSource
 from .zbuffer_array import ZBuffer
-<<<<<<< HEAD
-import yt.utilities.png_writer as pw
-=======
 from yt.extern.six.moves import builtins
 
->>>>>>> 715a50be
 
 class Scene(object):
 
@@ -285,13 +281,8 @@
         opaque = ZBuffer(empty, np.ones(empty.shape[:2]) * np.inf)
 
         for k, source in self._iter_opaque_sources():
-<<<<<<< HEAD
-            im = source.render(camera, zbuffer=opaque)
-            opaque = source.zbuffer
-=======
             source.render(camera, zbuffer=opaque)
             im = source.zbuffer.rgba
->>>>>>> 715a50be
 
         for k, source in self._iter_transparent_sources():
             im = source.render(camera, zbuffer=opaque)
