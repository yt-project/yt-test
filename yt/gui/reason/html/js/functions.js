function cell_finished(result, new_cell) {
    Ext.each(result['payloads'], 
    function(payload, index) {
        if (payload['type'] == 'png_string') {
            new_cell.add(new Ext.Panel({
                autoEl:{
                    tag:'img', 
                    width:'25%',
                    src:"data:image/png;base64," + payload['image_data'],
                    id:"payload_image_" + number_images,
                    onClick: "display_image('payload_image_" + number_images + "');"
		        }
            }));
	        new_cell.doLayout();
	        number_images++;
        } else if (payload['type'] == 'cell_contents') {
	        var input_line = repl_input.get("input_line");
	        input_line.setValue(payload['value']);
        } else if (payload['type'] == 'log_entry') {
	        var record = new logging_store.recordType(
		        {record: payload['log_entry'] });
	        logging_store.add(record, number_log_records++);
        }
    });
<<<<<<< HEAD
  yt_rpc.ExtDirectParameterFileList.get_list_of_pfs({}, fill_tree);
  repl_input.body.removeClass("cell_waiting");
  repl_input.get('input_line').setReadOnly(false);
  repl_input.get("input_line").focus();
=======
    repl_input.get('input_line').setReadOnly(false);
    yt_rpc.ExtDirectParameterFileList.get_list_of_pfs({}, fill_tree);
    repl_input.get("input_line").focus();
>>>>>>> 3746fee2
}

function cell_sent() {
    repl_input.get('input_line').setReadOnly(true);
    repl_input.body.addClass("cell_waiting");
}

function display_image(image_id) {
    var image = Ext.get(image_id);
    var src = image.dom.src;
    var virtualdom = '<html><title>Image Viewer</title><body><img src="' + src + '"/></body></html>',
    prev = window.open('', 'image_viewer');
    prev.document.open();
    prev.document.write(virtualdom);
    prev.document.close();
}

// Create a tree in the left panel with the pfs and their objects.
function fill_tree(my_pfs) {
    examine = my_pfs;
    treePanel.root.removeAll();
    Ext.each(my_pfs, function(pf, index) {
        treePanel.root.appendChild(new Ext.tree.TreeNode({
            text: pf.name,
            leaf:false, 
            expanded:true, 
            iconCls: 'pf_icon'}));
        this_pf = treePanel.root.lastChild
	Ext.each(pf.objects, function(object, obj_index) {
            this_pf.appendChild(new Ext.tree.TreeNode({text: object.name,
		    leaf: true, iconCls: 'data_object'}));
	  });
    });
};

function new_cell(input, result) {
  var name = "cell_" + cell_count;
  var CellPanel = new Ext.Panel(
		    {id: name, //title: "Cell " + cell_count,
		     items: [new Ext.Panel({
			  id:name+"_input",
			      html:input,
			      }),
		       new Ext.Panel({
			 id:name+"_result",
			     autoScroll:true,
			     width: "100%",
			     html:result,
			     })
		       ]
			}
			);
  cell_count++;
  return CellPanel;
}<|MERGE_RESOLUTION|>--- conflicted
+++ resolved
@@ -22,16 +22,10 @@
 	        logging_store.add(record, number_log_records++);
         }
     });
-<<<<<<< HEAD
-  yt_rpc.ExtDirectParameterFileList.get_list_of_pfs({}, fill_tree);
-  repl_input.body.removeClass("cell_waiting");
-  repl_input.get('input_line').setReadOnly(false);
-  repl_input.get("input_line").focus();
-=======
+    yt_rpc.ExtDirectParameterFileList.get_list_of_pfs({}, fill_tree);
+    repl_input.body.removeClass("cell_waiting");
     repl_input.get('input_line').setReadOnly(false);
-    yt_rpc.ExtDirectParameterFileList.get_list_of_pfs({}, fill_tree);
     repl_input.get("input_line").focus();
->>>>>>> 3746fee2
 }
 
 function cell_sent() {
