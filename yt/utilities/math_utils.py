"""
Commonly used mathematical functions.



"""

#-----------------------------------------------------------------------------
# Copyright (c) 2013, yt Development Team.
#
# Distributed under the terms of the Modified BSD License.
#
# The full license is in the file COPYING.txt, distributed with this software.
#-----------------------------------------------------------------------------

import numpy as np
import math
from yt.units.yt_array import \
    YTArray

prec_accum = {
    np.int:                 np.int64,
    np.int8:                np.int64,
    np.int16:               np.int64,
    np.int32:               np.int64,
    np.int64:               np.int64,
    np.uint8:               np.uint64,
    np.uint16:              np.uint64,
    np.uint32:              np.uint64,
    np.uint64:              np.uint64,
    np.float:               np.float64,
    np.float16:             np.float64,
    np.float32:             np.float64,
    np.float64:             np.float64,
    np.complex:             np.complex128,
    np.complex64:           np.complex128,
    np.complex128:          np.complex128,
    np.dtype('int'):        np.int64,
    np.dtype('int8'):       np.int64,
    np.dtype('int16'):      np.int64,
    np.dtype('int32'):      np.int64,
    np.dtype('int64'):      np.int64,
    np.dtype('uint8'):      np.uint64,
    np.dtype('uint16'):     np.uint64,
    np.dtype('uint32'):     np.uint64,
    np.dtype('uint64'):     np.uint64,
    np.dtype('float'):      np.float64,
    np.dtype('float16'):    np.float64,
    np.dtype('float32'):    np.float64,
    np.dtype('float64'):    np.float64,
    np.dtype('complex'):    np.complex128,
    np.dtype('complex64'):  np.complex128,
    np.dtype('complex128'): np.complex128,
}

def periodic_position(pos, ds):
    r"""Assuming periodicity, find the periodic position within the domain.

    Parameters
    ----------
    pos : array
        An array of floats.

    ds : Dataset
        A simulation static output.

    Examples
    --------
    >>> a = np.array([1.1, 0.5, 0.5])
    >>> data = {'Density':np.ones([32,32,32])}
    >>> ds = load_uniform_grid(data, [32,32,32], 1.0)
    >>> ppos = periodic_position(a, ds)
    >>> ppos
    array([ 0.1,  0.5,  0.5])
    """

    off = (pos - ds.domain_left_edge) % ds.domain_width
    return ds.domain_left_edge + off

def periodic_dist(a, b, period, periodicity=(True, True, True)):
    r"""Find the Euclidean periodic distance between two sets of points.

    Parameters
    ----------
    a : array or list
        Either an ndim long list of coordinates corresponding to a single point
        or an (ndim, npoints) list of coordinates for many points in space.

    b : array of list
        Either an ndim long list of coordinates corresponding to a single point
        or an (ndim, npoints) list of coordinates for many points in space.

    period : float or array or list
        If the volume is symmetrically periodic, this can be a single float,
        otherwise an array or list of floats giving the periodic size of the
        volume for each dimension.

    periodicity : An ndim-element tuple of booleans
        If an entry is true, the domain is assumed to be periodic along
        that direction.

    Examples
    --------
    >>> a = [0.1, 0.1, 0.1]
    >>> b = [0.9, 0,9, 0.9]
    >>> period = 1.
    >>> dist = periodic_dist(a, b, 1.)
    >>> dist
    0.346410161514
    """
    a = np.array(a)
    b = np.array(b)
    period = np.array(period)

    if period.size == 1:
        period = np.array([period, period, period])

    if a.shape != b.shape:
        raise RuntimeError("Arrays must be the same shape.")

    if period.shape != a.shape and len(a.shape) > 1:
        n_tup = tuple([1 for i in range(a.ndim-1)])
        period = np.tile(np.reshape(period, (a.shape[0],)+n_tup), (1,)+a.shape[1:])
    elif len(a.shape) == 1:
        a = np.reshape(a, (a.shape[0],)+(1,1))
        b = np.reshape(b, (a.shape[0],)+(1,1))
        period = np.reshape(period, (a.shape[0],)+(1,1))

    c = np.empty((2,) + a.shape, dtype="float64")
    c[0,:] = np.abs(a - b)

    p_directions = [i for i,p in enumerate(periodicity) if p is True]
    np_directions = [i for i,p in enumerate(periodicity) if p is False]
    for d in p_directions:
        c[1,d,:] = period[d,:] - np.abs(a - b)[d,:]
    for d in np_directions:
        c[1,d,:] = c[0,d,:]

    d = np.amin(c, axis=0)**2
    r2 = d.sum(axis=0)
    if r2.size == 1:
        return np.sqrt(r2[0,0])
    return np.sqrt(r2)

def euclidean_dist(a, b):
    r"""Find the Euclidean distance between two points.

    Parameters
    ----------
    a : array or list
        Either an ndim long list of coordinates corresponding to a single point
        or an (ndim, npoints) list of coordinates for many points in space.

    b : array or list
        Either an ndim long list of coordinates corresponding to a single point
        or an (ndim, npoints) list of coordinates for many points in space.

    Examples
    --------
    >>> a = [0.1, 0.1, 0.1]
    >>> b = [0.9, 0,9, 0.9]
    >>> period = 1.
    >>> dist = euclidean_dist(a, b)
    >>> dist
    1.38564064606

    """
    a = np.array(a)
    b = np.array(b)
    if a.shape != b.shape: RuntimeError("Arrays must be the same shape.")
    c = a.copy()
    np.subtract(c, b, c)
    np.power(c, 2, c)
    c = c.sum(axis = 0)
    if isinstance(c, np.ndarray):
        np.sqrt(c, c)
    else:
        # This happens if a and b only have one entry.
        c = math.sqrt(c)
    return c

def rotate_vector_3D(a, dim, angle):
    r"""Rotates the elements of an array around an axis by some angle.

    Given an array of 3D vectors a, this rotates them around a coordinate axis
    by a clockwise angle. An alternative way to think about it is the
    coordinate axes are rotated counterclockwise, which changes the directions
    of the vectors accordingly.

    Parameters
    ----------
    a : array
        An array of 3D vectors with dimension Nx3.

    dim : integer
        A integer giving the axis around which the vectors will be rotated.
        (x, y, z) = (0, 1, 2).

    angle : float
        The angle in radians through which the vectors will be rotated
        clockwise.

    Examples
    --------
    >>> a = np.array([[1, 1, 0], [1, 0, 1], [0, 1, 1], [1, 1, 1], [3, 4, 5]])
    >>> b = rotate_vector_3D(a, 2, np.pi/2)
    >>> print b
    [[  1.00000000e+00  -1.00000000e+00   0.00000000e+00]
    [  6.12323400e-17  -1.00000000e+00   1.00000000e+00]
    [  1.00000000e+00   6.12323400e-17   1.00000000e+00]
    [  1.00000000e+00  -1.00000000e+00   1.00000000e+00]
    [  4.00000000e+00  -3.00000000e+00   5.00000000e+00]]

    """
    mod = False
    if len(a.shape) == 1:
        mod = True
        a = np.array([a])
    if a.shape[1] !=3:
        raise SyntaxError("The second dimension of the array a must be == 3!")
    if dim == 0:
        R = np.array([[1, 0,0],
            [0, np.cos(angle), np.sin(angle)],
            [0, -np.sin(angle), np.cos(angle)]])
    elif dim == 1:
        R = np.array([[np.cos(angle), 0, -np.sin(angle)],
            [0, 1, 0],
            [np.sin(angle), 0, np.cos(angle)]])
    elif dim == 2:
        R = np.array([[np.cos(angle), np.sin(angle), 0],
            [-np.sin(angle), np.cos(angle), 0],
            [0, 0, 1]])
    else:
        raise SyntaxError("dim must be 0, 1, or 2!")
    if mod:
        return np.dot(R, a.T).T[0]
    else:
        return np.dot(R, a.T).T

def modify_reference_frame(CoM, L, P=None, V=None):
    r"""Rotates and translates data into a new reference frame to make
    calculations easier.

    This is primarily useful for calculations of halo data.
    The data is translated into the center of mass frame.
    Next, it is rotated such that the angular momentum vector for the data
    is aligned with the z-axis. Put another way, if one calculates the angular
    momentum vector on the data that comes out of this function, it will
    always be along the positive z-axis.
    If the center of mass is re-calculated, it will be at the origin.

    Parameters
    ----------
    CoM : array
        The center of mass in 3D.

    L : array
        The angular momentum vector.

    Optional
    --------

    P : array
        The positions of the data to be modified (i.e. particle or grid cell
        postions). The array should be Nx3.

    V : array
        The velocities of the data to be modified (i.e. particle or grid cell
        velocities). The array should be Nx3.

    Returns
    -------
    L : array
        The angular momentum vector equal to [0, 0, 1] modulo machine error.

    P : array
        The modified positional data. Only returned if P is not None

    V : array
        The modified velocity data. Only returned if V is not None

    Examples
    --------
    >>> CoM = np.array([0.5, 0.5, 0.5])
    >>> L = np.array([1, 0, 0])
    >>> P = np.array([[1, 0.5, 0.5], [0, 0.5, 0.5], [0.5, 0.5, 0.5], [0, 0, 0]])
    >>> V = p.copy()
    >>> LL, PP, VV = modify_reference_frame(CoM, L, P, V)
    >>> LL
    array([  6.12323400e-17,   0.00000000e+00,   1.00000000e+00])
    >>> PP
    array([[  3.06161700e-17,   0.00000000e+00,   5.00000000e-01],
           [ -3.06161700e-17,   0.00000000e+00,  -5.00000000e-01],
           [  0.00000000e+00,   0.00000000e+00,   0.00000000e+00],
           [  5.00000000e-01,  -5.00000000e-01,  -5.00000000e-01]])
    >>> VV
    array([[ -5.00000000e-01,   5.00000000e-01,   1.00000000e+00],
           [ -5.00000000e-01,   5.00000000e-01,   3.06161700e-17],
           [ -5.00000000e-01,   5.00000000e-01,   5.00000000e-01],
           [  0.00000000e+00,   0.00000000e+00,   0.00000000e+00]])

    """
    # First translate the positions to center of mass reference frame.
    if P is not None:
        P = P - CoM

    # is the L vector pointing in the Z direction?
    if np.inner(L[:2], L[:2]) == 0.0:
        # the reason why we need to explicitly check for the above
        # is that formula is used in denominator
        # this just checks if we need to flip the z axis or not
        if L[2] < 0.0:
            # this is just a simple flip in direction of the z axis
            if P is not None:
                P = -P
            if V is not None:
                V = -V

        # return the values
        if V is None and P is not None:
            return L, P
        elif P is None and V is not None:
            return L, V
        else:
            return L, P, V

    # Normal vector is not aligned with simulation Z axis
    # Therefore we are going to have to apply a rotation
    # Now find the angle between modified L and the x-axis.
    LL = L.copy()
    LL[2] = 0.0
    theta = np.arccos(np.inner(LL, [1.0, 0.0, 0.0]) / np.inner(LL, LL) ** 0.5)
    if L[1] < 0.0:
        theta = -theta
    # Now rotate all the position, velocity, and L vectors by this much around
    # the z axis.
    if P is not None:
        P = rotate_vector_3D(P, 2, theta)
    if V is not None:
        V = rotate_vector_3D(V, 2, theta)
    L = rotate_vector_3D(L, 2, theta)
    # Now find the angle between L and the z-axis.
    theta = np.arccos(np.inner(L, [0.0, 0.0, 1.0]) / np.inner(L, L) ** 0.5)
    # This time we rotate around the y axis.
    if P is not None:
        P = rotate_vector_3D(P, 1, theta)
    if V is not None:
        V = rotate_vector_3D(V, 1, theta)
    L = rotate_vector_3D(L, 1, theta)

    # return the values
    if V is None and P is not None:
        return L, P
    elif P is None and V is not None:
        return L, V
    else:
        return L, P, V

def compute_rotational_velocity(CoM, L, P, V):
    r"""Computes the rotational velocity for some data around an axis.

    This is primarily for halo computations.
    Given some data, this computes the circular rotational velocity of each
    point (particle) in reference to the axis defined by the angular momentum
    vector.
    This is accomplished by converting the reference frame of the center of
    mass of the halo.

    Parameters
    ----------
    CoM : array
        The center of mass in 3D.

    L : array
        The angular momentum vector.

    P : array
        The positions of the data to be modified (i.e. particle or grid cell
        postions). The array should be Nx3.

    V : array
        The velocities of the data to be modified (i.e. particle or grid cell
        velocities). The array should be Nx3.

    Returns
    -------
    v : array
        An array N elements long that gives the circular rotational velocity
        for each datum (particle).

    Examples
    --------
    >>> CoM = np.array([0, 0, 0])
    >>> L = np.array([0, 0, 1])
    >>> P = np.array([[1, 0, 0], [1, 1, 1], [0, 0, 1], [1, 1, 0]])
    >>> V = np.array([[0, 1, 10], [-1, -1, -1], [1, 1, 1], [1, -1, -1]])
    >>> circV = compute_rotational_velocity(CoM, L, P, V)
    >>> circV
    array([ 1.        ,  0.        ,  0.        ,  1.41421356])

    """
    # First we translate into the simple coordinates.
    L, P, V = modify_reference_frame(CoM, L, P, V)
    # Find the vector in the plane of the galaxy for each position point
    # that is perpendicular to the radial vector.
    radperp = np.cross([0, 0, 1], P)
    # Find the component of the velocity along the radperp vector.
    # Unf., I don't think there's a better way to do this.
    res = np.empty(V.shape[0], dtype='float64')
    for i, rp in enumerate(radperp):
        temp = np.dot(rp, V[i]) / np.dot(rp, rp) * rp
        res[i] = np.dot(temp, temp)**0.5
    return res

def compute_parallel_velocity(CoM, L, P, V):
    r"""Computes the parallel velocity for some data around an axis.

    This is primarily for halo computations.
    Given some data, this computes the velocity component along the angular
    momentum vector.
    This is accomplished by converting the reference frame of the center of
    mass of the halo.

    Parameters
    ----------
    CoM : array
        The center of mass in 3D.

    L : array
        The angular momentum vector.

    P : array
        The positions of the data to be modified (i.e. particle or grid cell
        postions). The array should be Nx3.

    V : array
        The velocities of the data to be modified (i.e. particle or grid cell
        velocities). The array should be Nx3.

    Returns
    -------
    v : array
        An array N elements long that gives the parallel velocity for
        each datum (particle).

    Examples
    --------
    >>> CoM = np.array([0, 0, 0])
    >>> L = np.array([0, 0, 1])
    >>> P = np.array([[1, 0, 0], [1, 1, 1], [0, 0, 1], [1, 1, 0]])
    >>> V = np.array([[0, 1, 10], [-1, -1, -1], [1, 1, 1], [1, -1, -1]])
    >>> paraV = compute_parallel_velocity(CoM, L, P, V)
    >>> paraV
    array([10, -1,  1, -1])

    """
    # First we translate into the simple coordinates.
    L, P, V = modify_reference_frame(CoM, L, P, V)
    # And return just the z-axis velocities.
    return V[:,2]

def compute_radial_velocity(CoM, L, P, V):
    r"""Computes the radial velocity for some data around an axis.

    This is primarily for halo computations.
    Given some data, this computes the radial velocity component for the data.
    This is accomplished by converting the reference frame of the center of
    mass of the halo.

    Parameters
    ----------
    CoM : array
        The center of mass in 3D.

    L : array
        The angular momentum vector.

    P : array
        The positions of the data to be modified (i.e. particle or grid cell
        postions). The array should be Nx3.

    V : array
        The velocities of the data to be modified (i.e. particle or grid cell
        velocities). The array should be Nx3.

    Returns
    -------
    v : array
        An array N elements long that gives the radial velocity for
        each datum (particle).

    Examples
    --------
    >>> CoM = np.array([0, 0, 0])
    >>> L = np.array([0, 0, 1])
    >>> P = np.array([[1, 0, 0], [1, 1, 1], [0, 0, 1], [1, 1, 0]])
    >>> V = np.array([[0, 1, 10], [-1, -1, -1], [1, 1, 1], [1, -1, -1]])
    >>> radV = compute_radial_velocity(CoM, L, P, V)
    >>> radV
    array([ 1.        ,  1.41421356 ,  0.        ,  0.])

    """
    # First we translate into the simple coordinates.
    L, P, V = modify_reference_frame(CoM, L, P, V)
    # We find the tangential velocity by dotting the velocity vector
    # with the cylindrical radial vector for this point.
    # Unf., I don't think there's a better way to do this.
    P[:,2] = 0
    res = np.empty(V.shape[0], dtype='float64')
    for i, rad in enumerate(P):
        temp = np.dot(rad, V[i]) / np.dot(rad, rad) * rad
        res[i] = np.dot(temp, temp)**0.5
    return res

def compute_cylindrical_radius(CoM, L, P, V):
    r"""Compute the radius for some data around an axis in cylindrical
    coordinates.

    This is primarily for halo computations.
    Given some data, this computes the cylindrical radius for each point.
    This is accomplished by converting the reference frame of the center of
    mass of the halo.

    Parameters
    ----------
    CoM : array
        The center of mass in 3D.

    L : array
        The angular momentum vector.

    P : array
        The positions of the data to be modified (i.e. particle or grid cell
        postions). The array should be Nx3.

    V : array
        The velocities of the data to be modified (i.e. particle or grid cell
        velocities). The array should be Nx3.

    Returns
    -------
    cyl_r : array
        An array N elements long that gives the radial velocity for
        each datum (particle).

    Examples
    --------
    >>> CoM = np.array([0, 0, 0])
    >>> L = np.array([0, 0, 1])
    >>> P = np.array([[1, 0, 0], [1, 1, 1], [0, 0, 1], [1, 1, 0]])
    >>> V = np.array([[0, 1, 10], [-1, -1, -1], [1, 1, 1], [1, -1, -1]])
    >>> cyl_r = compute_cylindrical_radius(CoM, L, P, V)
    >>> cyl_r
    array([ 1.        ,  1.41421356,  0.        ,  1.41421356])

    """
    # First we translate into the simple coordinates.
    L, P, V = modify_reference_frame(CoM, L, P, V)
    # Demote all the positions to the z=0 plane, which makes the distance
    # calculation very easy.
    P[:,2] = 0
    return np.sqrt((P * P).sum(axis=1))

def ortho_find(vec1):
    r"""Find two complementary orthonormal vectors to a given vector.

    For any given non-zero vector, there are infinite pairs of vectors
    orthonormal to it.  This function gives you one arbitrary pair from
    that set along with the normalized version of the original vector.

    Parameters
    ----------
    vec1 : array_like
           An array or list to represent a 3-vector.

    Returns
    -------
    vec1 : array
           The original 3-vector array after having been normalized.

    vec2 : array
           A 3-vector array which is orthonormal to vec1.

    vec3 : array
           A 3-vector array which is orthonormal to vec1 and vec2.

    Raises
    ------
    ValueError
           If input vector is the zero vector.

    Notes
    -----
    Our initial vector is `vec1` which consists of 3 components: `x1`, `y1`,
    and `z1`.  ortho_find determines a vector, `vec2`, which is orthonormal
    to `vec1` by finding a vector which has a zero-value dot-product with
    `vec1`.

    .. math::

       vec1 \cdot vec2 = x_1 x_2 + y_1 y_2 + z_1 z_2 = 0

    As a starting point, we arbitrarily choose `vec2` to have `x2` = 1,
    `y2` = 0:

    .. math::

       vec1 \cdot vec2 = x_1 + (z_1 z_2) = 0

       \rightarrow z_2 = -(x_1 / z_1)

    Of course, this will fail if `z1` = 0, in which case, let's say use
    `z2` = 1 and `x2` = 0:

    .. math::

       \rightarrow y_2 = -(z_1 / y_1)

    Similarly, if `y1` = 0, this case will fail, in which case we use
    `y2` = 1 and `z2` = 0:

    .. math::

       \rightarrow x_2 = -(y_1 / x_1)

    Since we don't allow `vec1` to be zero, all cases are accounted for.

    Producing `vec3`, the complementary orthonormal vector to `vec1` and `vec2`
    is accomplished by simply taking the cross product of `vec1` and `vec2`.

    Examples
    --------
    >>> a = [1.0, 2.0, 3.0]
    >>> a, b, c = ortho_find(a)
    >>> a
    array([ 0.26726124,  0.53452248,  0.80178373])
    >>> b
    array([ 0.9486833 ,  0.        , -0.31622777])
    >>> c
    array([-0.16903085,  0.84515425, -0.50709255])
    """
    vec1 = np.array(vec1, dtype=np.float64)
    # Normalize
    norm = np.sqrt(np.vdot(vec1, vec1))
    if norm == 0:
        raise ValueError("Zero vector used as input.")
    vec1 /= norm
    x1 = vec1[0]
    y1 = vec1[1]
    z1 = vec1[2]
    if z1 != 0:
        x2 = 1.0
        y2 = 0.0
        z2 = -(x1 / z1)
        norm2 = (1.0 + z2 ** 2.0) ** (0.5)
    elif y1 != 0:
        x2 = 0.0
        z2 = 1.0
        y2 = -(z1 / y1)
        norm2 = (1.0 + y2 ** 2.0) ** (0.5)
    else:
        y2 = 1.0
        z2 = 0.0
        x2 = -(y1 / x1)
        norm2 = (1.0 + z2 ** 2.0) ** (0.5)
    vec2 = np.array([x2,y2,z2])
    vec2 /= norm2
    vec3 = np.cross(vec1, vec2)
    return vec1, vec2, vec3

def quartiles(a, axis=None, out=None, overwrite_input=False):
    """
    Compute the quartile values (25% and 75%) along the specified axis
    in the same way that the numpy.median calculates the median (50%) value
    alone a specified axis.  Check numpy.median for details, as it is
    virtually the same algorithm.

    Returns an array of the quartiles of the array elements [lower quartile,
    upper quartile].

    Parameters
    ----------
    a : array_like
        Input array or object that can be converted to an array.
    axis : {None, int}, optional
        Axis along which the quartiles are computed. The default (axis=None)
        is to compute the quartiles along a flattened version of the array.
    out : ndarray, optional
        Alternative output array in which to place the result. It must
        have the same shape and buffer length as the expected output,
        but the type (of the output) will be cast if necessary.
    overwrite_input : {False, True}, optional
       If True, then allow use of memory of input array (a) for
       calculations. The input array will be modified by the call to
       quartiles. This will save memory when you do not need to preserve
       the contents of the input array. Treat the input as undefined,
       but it will probably be fully or partially sorted. Default is
       False. Note that, if `overwrite_input` is True and the input
       is not already an ndarray, an error will be raised.

    Returns
    -------
    quartiles : ndarray
        A new 2D array holding the result (unless `out` is specified, in
        which case that array is returned instead).  If the input contains
        integers, or floats of smaller precision than 64, then the output
        data-type is float64.  Otherwise, the output data-type is the same
        as that of the input.

    See Also
    --------
    numpy.median, numpy.mean, numpy.percentile

    Notes
    -----
    Given a vector V of length N, the quartiles of V are the 25% and 75% values
    of a sorted copy of V, ``V_sorted`` - i.e., ``V_sorted[(N-1)/4]`` and
    ``3*V_sorted[(N-1)/4]``, when N is odd.  When N is even, it is the average
    of the two values bounding these values of ``V_sorted``.

    Examples
    --------
    >>> a = np.arange(100).reshape(10,10)
    >>> a
    array([[ 0,  1,  2,  3,  4,  5,  6,  7,  8,  9],
           [10, 11, 12, 13, 14, 15, 16, 17, 18, 19],
           [20, 21, 22, 23, 24, 25, 26, 27, 28, 29],
           [30, 31, 32, 33, 34, 35, 36, 37, 38, 39],
           [40, 41, 42, 43, 44, 45, 46, 47, 48, 49],
           [50, 51, 52, 53, 54, 55, 56, 57, 58, 59],
           [60, 61, 62, 63, 64, 65, 66, 67, 68, 69],
           [70, 71, 72, 73, 74, 75, 76, 77, 78, 79],
           [80, 81, 82, 83, 84, 85, 86, 87, 88, 89],
           [90, 91, 92, 93, 94, 95, 96, 97, 98, 99]])
    >>> mu.quartiles(a)
    array([ 24.5,  74.5])
    >>> mu.quartiles(a,axis=0)
    array([[ 15.,  16.,  17.,  18.,  19.,  20.,  21.,  22.,  23.,  24.],
           [ 65.,  66.,  67.,  68.,  69.,  70.,  71.,  72.,  73.,  74.]])
    >>> mu.quartiles(a,axis=1)
    array([[  1.5,  11.5,  21.5,  31.5,  41.5,  51.5,  61.5,  71.5,  81.5,
             91.5],
           [  6.5,  16.5,  26.5,  36.5,  46.5,  56.5,  66.5,  76.5,  86.5,
             96.5]])
    """
    if overwrite_input:
        if axis is None:
            sorted = a.ravel()
            sorted.sort()
        else:
            a.sort(axis=axis)
            sorted = a
    else:
        sorted = np.sort(a, axis=axis)
    if axis is None:
        axis = 0
    indexer = [slice(None)] * sorted.ndim
    indices = [int(sorted.shape[axis]/4), int(sorted.shape[axis]*.75)]
    result = []
    for index in indices:
        if sorted.shape[axis] % 2 == 1:
            # index with slice to allow mean (below) to work
            indexer[axis] = slice(index, index+1)
        else:
            indexer[axis] = slice(index-1, index+1)
        # special cases for small arrays
        if sorted.shape[axis] == 2:
            # index with slice to allow mean (below) to work
            indexer[axis] = slice(index, index+1)
        # Use mean in odd and even case to coerce data type
        # and check, use out array.
        result.append(np.mean(sorted[indexer], axis=axis, out=out))
    return np.array(result)

def get_perspective_matrix(fovy, aspect, z_near, z_far):
    """
    Given a field of view in radians, an aspect ratio, and a near
    and far plane distance, this routine computes the transformation matrix
    corresponding to perspective projection using homogenous coordinates.

    Parameters
    ----------
    fovy : scalar
        The angle in degrees of the field of view.

    aspect : scalar
        The aspect ratio of width / height for the projection.

    z_near : scalar
        The distance of the near plane from the camera.

    z_far : scalar
        The distance of the far plane from the camera.

    Returns
    -------
    persp_matrix : ndarray
        A new 4x4 2D array. Represents a perspective transformation
        in homogeneous coordinates. Note that this matrix does not
        actually perform the projection. After multiplying a 4D
        vector of the form (x_0, y_0, z_0, 1.0), the point will be
        transformed to some (x_1, y_1, z_1, w). The final projection
        is applied by performing a divide by w, that is
        (x_1/w, y_1/w, z_1/w, w/w). The matrix uses a row-major
        ordering, rather than the column major ordering typically
        used by OpenGL.

    Notes
    -----
    The usage of 4D homogeneous coordinates is for OpenGL and GPU
    hardware that automatically performs the divide by w operation.
    See the following for more details about the OpenGL perpective matrices.

    http://www.tomdalling.com/blog/modern-opengl/explaining-homogenous-coordinates-and-projective-geometry/
    http://www.songho.ca/opengl/gl_projectionmatrix.html

    """

    tan_half_fovy = np.tan(np.radians(fovy) / 2)

    result = np.zeros( (4, 4), dtype = 'float32', order = 'C')
    result[0][0] = 1 / (aspect * tan_half_fovy)
    result[1][1] = 1 / tan_half_fovy
    result[2][2] = - (z_far + z_near) / (z_far - z_near)
    result[3][2] = -1
    result[2][3] = -(2 * z_far * z_near) / (z_far - z_near)

    return result

def get_orthographic_matrix(maxr, aspect, z_near, z_far):
    """
    Given a field of view in radians, an aspect ratio, and a near
    and far plane distance, this routine computes the transformation matrix
    corresponding to perspective projection using homogenous coordinates.

    Parameters
    ----------
    maxr : scalar
        should be max(|x|, |y|)

    aspect : scalar
        The aspect ratio of width / height for the projection.

    z_near : scalar
        The distance of the near plane from the camera.

    z_far : scalar
        The distance of the far plane from the camera.

    Returns
    -------
    persp_matrix : ndarray
        A new 4x4 2D array. Represents a perspective transformation
        in homogeneous coordinates. Note that this matrix does not
        actually perform the projection. After multiplying a 4D
        vector of the form (x_0, y_0, z_0, 1.0), the point will be
        transformed to some (x_1, y_1, z_1, w). The final projection
        is applied by performing a divide by w, that is
        (x_1/w, y_1/w, z_1/w, w/w). The matrix uses a row-major
        ordering, rather than the column major ordering typically
        used by OpenGL.

    Notes
    -----
    The usage of 4D homogeneous coordinates is for OpenGL and GPU
    hardware that automatically performs the divide by w operation.
    See the following for more details about the OpenGL perpective matrices.

    http://www.scratchapixel.com/lessons/3d-basic-rendering/perspective-and-orthographic-projection-matrix/orthographic-projection-matrix
    http://www.tomdalling.com/blog/modern-opengl/explaining-homogenous-coordinates-and-projective-geometry/
    http://www.songho.ca/opengl/gl_projectionmatrix.html

    """

    r = maxr * aspect
    t = maxr
    l = -r
    b = -t

    result = np.zeros( (4, 4), dtype = 'float32', order = 'C')
    result[0][0] = 2.0 / (r - l)
    result[1][1] = 2.0 / (t - b)
    result[2][2] = -2.0 / (z_far - z_near)
    result[3][2] = -(z_far + z_near) / (z_far - z_near)
    result[3][3] = 1

    return result

def get_lookat_matrix(eye, center, up):
    """
    Given the position of a camera, the point it is looking at, and
    an up-direction. Computes the lookat matrix that moves all vectors
    such that the camera is at the origin of the coordinate system,
    looking down the z-axis.

    Parameters
    ----------
    eye : array_like
        The position of the camera. Must be 3D.

    center : array_like
        The location that the camera is looking at. Must be 3D.

    up : array_like
        The direction that is considered up for the camera. Must be
        3D.

    Returns
    -------
    lookat_matrix : ndarray
        A new 4x4 2D array in homogeneous coordinates. This matrix
        moves all vectors in the same way required to move the camera
        to the origin of the coordinate system, with it pointing down
        the negative z-axis.

    """

    eye = np.array(eye)
    center = np.array(center)
    up = np.array(up)

    f = (center - eye) / np.linalg.norm(center - eye)
    s = np.cross(f, up) / np.linalg.norm(np.cross(f, up))
    u = np.cross(s, f)

    result = np.zeros ( (4, 4), dtype = 'float32', order = 'C')

    result[0][0] = s[0]
    result[0][1] = s[1]
    result[0][2] = s[2]
    result[1][0] = u[0]
    result[1][1] = u[1]
    result[1][2] = u[2]
    result[2][0] =-f[0]
    result[2][1] =-f[1]
    result[2][2] =-f[2]
    result[0][3] =-np.dot(s, eye)
    result[1][3] =-np.dot(u, eye)
    result[2][3] = np.dot(f, eye)
    result[3][3] = 1.0
    return result


def get_translate_matrix(dx, dy, dz):
    """
    Given a movement amount for each coordinate, creates a translation
    matrix that moves the vector by each amount.

    Parameters
    ----------
    dx : scalar
        A translation amount for the x-coordinate

    dy : scalar
        A translation amount for the y-coordinate

    dz : scalar
        A translation amount for the z-coordinate

    Returns
    -------
    trans_matrix : ndarray
        A new 4x4 2D array. Represents a translation by dx, dy
        and dz in each coordinate respectively.
    """
    result = np.zeros( (4, 4), dtype = 'float32', order = 'C')

    result[0][0] = 1.0
    result[1][1] = 1.0
    result[2][2] = 1.0
    result[3][3] = 1.0

    result[0][3] = dx
    result[1][3] = dy
    result[2][3] = dz

    return result

def get_scale_matrix(dx, dy, dz):
    """
    Given a scaling factor for each coordinate, returns a matrix that
    corresponds to the given scaling amounts.

    Parameters
    ----------
    dx : scalar
        A scaling factor for the x-coordinate.

    dy : scalar
        A scaling factor for the y-coordinate.

    dz : scalar
        A scaling factor for the z-coordinate.

    Returns
    -------
    scale_matrix : ndarray
        A new 4x4 2D array. Represents a scaling by dx, dy, and dz
        in each coordinate respectively.
    """
    result = np.zeros( (4, 4), dtype = 'float32', order = 'C')

    result[0][0] = dx
    result[1][1] = dy
    result[2][2] = dz
    result[3][3] = 1

    return result

def get_rotation_matrix(theta, rot_vector):
    """
    Given an angle theta and a 3D vector rot_vector, this routine
    computes the rotation matrix corresponding to rotating theta
    radians about rot_vector.

    Parameters
    ----------
    theta : scalar
        The angle in radians.

    rot_vector : array_like
        The axis of rotation.  Must be 3D.

    Returns
    -------
    rot_matrix : ndarray
         A new 3x3 2D array.  This is the representation of a
         rotation of theta radians about rot_vector in the simulation
         box coordinate frame

    See Also
    --------
    ortho_find

    Examples
    --------
    >>> a = [0,1,0]
    >>> theta = 0.785398163  # pi/4
    >>> rot = mu.get_rotation_matrix(theta,a)
    >>> rot
    array([[ 0.70710678,  0.        ,  0.70710678],
           [ 0.        ,  1.        ,  0.        ],
           [-0.70710678,  0.        ,  0.70710678]])
    >>> np.dot(rot,a)
    array([ 0.,  1.,  0.])
    # since a is an eigenvector by construction
    >>> np.dot(rot,[1,0,0])
    array([ 0.70710678,  0.        , -0.70710678])
    """

    ux = rot_vector[0]
    uy = rot_vector[1]
    uz = rot_vector[2]
    cost = np.cos(theta)
    sint = np.sin(theta)

    R = np.array([[cost+ux**2*(1-cost), ux*uy*(1-cost)-uz*sint, ux*uz*(1-cost)+uy*sint],
                  [uy*ux*(1-cost)+uz*sint, cost+uy**2*(1-cost), uy*uz*(1-cost)-ux*sint],
                  [uz*ux*(1-cost)-uy*sint, uz*uy*(1-cost)+ux*sint, cost+uz**2*(1-cost)]])

    return R

def quaternion_mult(q1, q2):
    '''

    Multiply two quaternions. The inputs are 4-component numpy arrays
    in the order [w, x, y, z].

    '''
    w = q1[0]*q2[0] - q1[1]*q2[1] - q1[2]*q2[2] - q1[3]*q2[3]
    x = q1[0]*q2[1] + q1[1]*q2[0] + q1[2]*q2[3] - q1[3]*q2[2]
    y = q1[0]*q2[2] + q1[2]*q2[0] + q1[3]*q2[1] - q1[1]*q2[3]
    z = q1[0]*q2[3] + q1[3]*q2[0] + q1[1]*q2[2] - q1[2]*q2[1]
    return np.array([w, x, y, z])

def quaternion_to_rotation_matrix(quaternion):
    """

    This converts a quaternion representation of on orientation to
    a rotation matrix. The input is a 4-component numpy array in
    the order [w, x, y, z], and the output is a 3x3 matrix stored
    as a 2D numpy array.  We follow the approach in
    "3D Math Primer for Graphics and Game Development" by
    Dunn and Parberry.

    """

    w = quaternion[0]
    x = quaternion[1]
    y = quaternion[2]
    z = quaternion[3]

    R = np.empty((3, 3), dtype=np.float64)

    R[0][0] = 1.0 - 2.0*y**2 - 2.0*z**2
    R[0][1] = 2.0*x*y + 2.0*w*z
    R[0][2] = 2.0*x*z - 2.0*w*y

    R[1][0] = 2.0*x*y - 2.0*w*z
    R[1][1] = 1.0 - 2.0*x**2 - 2.0*z**2
    R[1][2] = 2.0*y*z + 2.0*w*x

    R[2][0] = 2.0*x*z + 2.0*w*y
    R[2][1] = 2.0*y*z - 2.0*w*x
    R[2][2] = 1.0 - 2.0*x**2 - 2.0*y**2

    return R

def rotation_matrix_to_quaternion(rot_matrix):
    '''

    Convert a rotation matrix-based representation of an
    orientation to a quaternion. The input should be a
    3x3 rotation matrix, while the output will be a
    4-component numpy array. We follow the approach in
    "3D Math Primer for Graphics and Game Development" by
    Dunn and Parberry.

    '''
    m11 = rot_matrix[0][0]
    m12 = rot_matrix[0][1]
    m13 = rot_matrix[0][2]
    m21 = rot_matrix[1][0]
    m22 = rot_matrix[1][1]
    m23 = rot_matrix[1][2]
    m31 = rot_matrix[2][0]
    m32 = rot_matrix[2][1]
    m33 = rot_matrix[2][2]

    four_w_squared_minus_1 = m11 + m22 + m33
    four_x_squared_minus_1 = m11 - m22 - m33
    four_y_squared_minus_1 = m22 - m11 - m33
    four_z_squared_minus_1 = m33 - m11 - m22
    max_index = 0
    four_max_squared_minus_1 = four_w_squared_minus_1
    if (four_x_squared_minus_1 > four_max_squared_minus_1):
        four_max_squared_minus_1 = four_x_squared_minus_1
        max_index = 1
    if (four_y_squared_minus_1 > four_max_squared_minus_1):
        four_max_squared_minus_1 = four_y_squared_minus_1
        max_index = 2
    if (four_z_squared_minus_1 > four_max_squared_minus_1):
        four_max_squared_minus_1 = four_z_squared_minus_1
        max_index = 3

    max_val = 0.5*np.sqrt(four_max_squared_minus_1 + 1.0)
    mult = 0.25 / max_val

    if (max_index == 0):
        w = max_val
        x = (m23 - m32) * mult
        y = (m31 - m13) * mult
        z = (m12 - m21) * mult
    elif (max_index == 1):
        x = max_val
        w = (m23 - m32) * mult
        y = (m12 + m21) * mult
        z = (m31 + m13) * mult
    elif (max_index == 2):
        y = max_val
        w = (m31 - m13) * mult
        x = (m12 + m21) * mult
        z = (m23 + m32) * mult
    elif (max_index == 3):
        z = max_val
        w = (m12 - m21) * mult
        x = (m31 + m13) * mult
        y = (m23 + m32) * mult

    return np.array([w, x, y, z])

def get_ortho_basis(normal):
    xprime = np.cross([0.0,1.0,0.0],normal)
    if np.sum(xprime) == 0: xprime = np.array([0.0, 0.0, 1.0])
    yprime = np.cross(normal,xprime)
    zprime = normal
    return (xprime, yprime, zprime)

def get_sph_r(coords):
    # The spherical coordinates radius is simply the magnitude of the
    # coordinate vector.

    return np.sqrt(np.sum(coords**2, axis=0))

def resize_vector(vector,vector_array):
    if len(vector_array.shape) == 4:
        res_vector = np.resize(vector,(3,1,1,1))
    else:
        res_vector = np.resize(vector,(3,1))
    return res_vector
    
def normalize_vector(vector):
    # this function normalizes
    # an input vector
    
    L2 = np.atleast_1d(np.linalg.norm(vector))
    L2[L2==0] = 1.0
    vector = vector / L2
    return vector

def get_sph_theta(coords, normal):
    # The angle (theta) with respect to the normal (J), is the arccos
    # of the dot product of the normal with the normalized coordinate
    # vector.

    res_normal = resize_vector(normal, coords)

    # check if the normal vector is normalized
    # since arccos requires the vector to be normalised
    res_normal = normalize_vector(res_normal)

    tile_shape = [1] + list(coords.shape)[1:]

    J = np.tile(res_normal,tile_shape)

    JdotCoords = np.sum(J*coords,axis=0)

    return np.arccos( JdotCoords / np.sqrt(np.sum(coords**2,axis=0)) )

def get_sph_phi(coords, normal):
    # We have freedom with respect to what axis (xprime) to define
    # the disk angle. Here I've chosen to use the axis that is
    # perpendicular to the normal and the y-axis. When normal ==
    # y-hat, then set xprime = z-hat. With this definition, when
    # normal == z-hat (as is typical), then xprime == x-hat.
    #
    # The angle is then given by the arctan of the ratio of the
    # yprime-component and the xprime-component of the coordinate
    # vector.

    normal = normalize_vector(normal)
    (xprime, yprime, zprime) = get_ortho_basis(normal)

    res_xprime = resize_vector(xprime, coords)
    res_yprime = resize_vector(yprime, coords)

    tile_shape = [1] + list(coords.shape)[1:]
    Jx = np.tile(res_xprime,tile_shape)
    Jy = np.tile(res_yprime,tile_shape)

    Px = np.sum(Jx*coords,axis=0)
    Py = np.sum(Jy*coords,axis=0)

    return np.arctan2(Py,Px)

def get_cyl_r(coords, normal):
    # The cross product of the normal (J) with a coordinate vector
    # gives a vector of magnitude equal to the cylindrical radius.

    res_normal = resize_vector(normal, coords)
    res_normal = normalize_vector(res_normal)

    tile_shape = [1] + list(coords.shape)[1:]
    J = np.tile(res_normal, tile_shape)

    JcrossCoords = np.cross(J, coords, axisa=0, axisb=0, axisc=0)
    return np.sqrt(np.sum(JcrossCoords**2, axis=0))

def get_cyl_z(coords, normal):
    # The dot product of the normal (J) with the coordinate vector
    # gives the cylindrical height.

    res_normal = resize_vector(normal, coords)
<<<<<<< HEAD

=======
    res_normal = normalize_vector(res_normal)
    
>>>>>>> 2a141227
    tile_shape = [1] + list(coords.shape)[1:]
    J = np.tile(res_normal, tile_shape)

    return np.sum(J*coords, axis=0)

def get_cyl_theta(coords, normal):
    # This is identical to the spherical phi component

    return get_sph_phi(coords, normal)


def get_cyl_r_component(vectors, theta, normal):
    # The r of a vector is the vector dotted with rhat

    normal = normalize_vector(normal)
    (xprime, yprime, zprime) = get_ortho_basis(normal)

    res_xprime = resize_vector(xprime, vectors)
    res_yprime = resize_vector(yprime, vectors)

    tile_shape = [1] + list(vectors.shape)[1:]
    Jx = np.tile(res_xprime,tile_shape)
    Jy = np.tile(res_yprime,tile_shape)

    rhat = Jx*np.cos(theta) + Jy*np.sin(theta)

    return np.sum(vectors*rhat,axis=0)

def get_cyl_theta_component(vectors, theta, normal):
    # The theta component of a vector is the vector dotted with thetahat
<<<<<<< HEAD

=======
    
    normal = normalize_vector(normal)
>>>>>>> 2a141227
    (xprime, yprime, zprime) = get_ortho_basis(normal)

    res_xprime = resize_vector(xprime, vectors)
    res_yprime = resize_vector(yprime, vectors)

    tile_shape = [1] + list(vectors.shape)[1:]
    Jx = np.tile(res_xprime,tile_shape)
    Jy = np.tile(res_yprime,tile_shape)

    thetahat = -Jx*np.sin(theta) + Jy*np.cos(theta)

    return np.sum(vectors*thetahat, axis=0)

def get_cyl_z_component(vectors, normal):
    # The z component of a vector is the vector dotted with zhat
    normal = normalize_vector(normal)
    (xprime, yprime, zprime) = get_ortho_basis(normal)

    res_zprime = resize_vector(zprime, vectors)

    tile_shape = [1] + list(vectors.shape)[1:]
    zhat = np.tile(res_zprime, tile_shape)

    return np.sum(vectors*zhat, axis=0)

def get_sph_r_component(vectors, theta, phi, normal):
    # The r component of a vector is the vector dotted with rhat
<<<<<<< HEAD

=======
    normal = normalize_vector(normal)
>>>>>>> 2a141227
    (xprime, yprime, zprime) = get_ortho_basis(normal)

    res_xprime = resize_vector(xprime, vectors)
    res_yprime = resize_vector(yprime, vectors)
    res_zprime = resize_vector(zprime, vectors)

    tile_shape = [1] + list(vectors.shape)[1:]

    Jx, Jy, Jz = (
        YTArray(np.tile(rprime, tile_shape), "")
        for rprime in (res_xprime, res_yprime, res_zprime))

    rhat = Jx*np.sin(theta)*np.cos(phi) + \
           Jy*np.sin(theta)*np.sin(phi) + \
           Jz*np.cos(theta)

    return np.sum(vectors*rhat, axis=0)

def get_sph_phi_component(vectors, phi, normal):
    # The phi component of a vector is the vector dotted with phihat
    normal = normalize_vector(normal)
    (xprime, yprime, zprime) = get_ortho_basis(normal)

    res_xprime = resize_vector(xprime, vectors)
    res_yprime = resize_vector(yprime, vectors)

    tile_shape = [1] + list(vectors.shape)[1:]
    Jx = YTArray(np.tile(res_xprime,tile_shape), "")
    Jy = YTArray(np.tile(res_yprime,tile_shape), "")

    phihat = -Jx*np.sin(phi) + Jy*np.cos(phi)

    return np.sum(vectors*phihat, axis=0)

def get_sph_theta_component(vectors, theta, phi, normal):
    # The theta component of a vector is the vector dotted with thetahat
<<<<<<< HEAD

=======
    normal = normalize_vector(normal)
>>>>>>> 2a141227
    (xprime, yprime, zprime) = get_ortho_basis(normal)

    res_xprime = resize_vector(xprime, vectors)
    res_yprime = resize_vector(yprime, vectors)
    res_zprime = resize_vector(zprime, vectors)

    tile_shape = [1] + list(vectors.shape)[1:]
    Jx, Jy, Jz = (
        YTArray(np.tile(rprime, tile_shape), "")
        for rprime in (res_xprime, res_yprime, res_zprime))


    thetahat = Jx*np.cos(theta)*np.cos(phi) + \
               Jy*np.cos(theta)*np.sin(phi) - \
               Jz*np.sin(theta)

    return np.sum(vectors*thetahat, axis=0)<|MERGE_RESOLUTION|>--- conflicted
+++ resolved
@@ -1261,12 +1261,8 @@
     # gives the cylindrical height.
 
     res_normal = resize_vector(normal, coords)
-<<<<<<< HEAD
-
-=======
     res_normal = normalize_vector(res_normal)
     
->>>>>>> 2a141227
     tile_shape = [1] + list(coords.shape)[1:]
     J = np.tile(res_normal, tile_shape)
 
@@ -1297,12 +1293,7 @@
 
 def get_cyl_theta_component(vectors, theta, normal):
     # The theta component of a vector is the vector dotted with thetahat
-<<<<<<< HEAD
-
-=======
-    
     normal = normalize_vector(normal)
->>>>>>> 2a141227
     (xprime, yprime, zprime) = get_ortho_basis(normal)
 
     res_xprime = resize_vector(xprime, vectors)
@@ -1330,11 +1321,7 @@
 
 def get_sph_r_component(vectors, theta, phi, normal):
     # The r component of a vector is the vector dotted with rhat
-<<<<<<< HEAD
-
-=======
     normal = normalize_vector(normal)
->>>>>>> 2a141227
     (xprime, yprime, zprime) = get_ortho_basis(normal)
 
     res_xprime = resize_vector(xprime, vectors)
@@ -1371,11 +1358,7 @@
 
 def get_sph_theta_component(vectors, theta, phi, normal):
     # The theta component of a vector is the vector dotted with thetahat
-<<<<<<< HEAD
-
-=======
     normal = normalize_vector(normal)
->>>>>>> 2a141227
     (xprime, yprime, zprime) = get_ortho_basis(normal)
 
     res_xprime = resize_vector(xprime, vectors)
