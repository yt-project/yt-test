--- conflicted
+++ resolved
@@ -622,17 +622,8 @@
         return [zlib.compress(image.dumps())]
 
     def compare(self, new_result, old_result):
-<<<<<<< HEAD
-        fns = ['old.png', 'new.png']
-        mpimg.imsave(fns[0], np.loads(zlib.decompress(old_result[0])))
-        mpimg.imsave(fns[1], np.loads(zlib.decompress(new_result[0])))
-        assert compare_images(fns[0], fns[1], 10**(-self.decimals)) == None
-        for fn in fns: os.remove(fn)
-
-def requires_pf(pf_fn, big_data = False, file_check = False):
-=======
         compare_image_lists(new_result, old_result, self.decimals)
-        
+
 class GenericArrayTest(AnswerTestingTest):
     _type_name = "GenericArray"
     _attrs = ('array_func_name','args','kwargs')
@@ -696,8 +687,8 @@
     def compare(self, new_result, old_result):
         compare_image_lists(new_result, old_result, self.decimals)
         
-def requires_pf(pf_fn, big_data = False):
->>>>>>> de51415f
+
+def requires_pf(pf_fn, big_data = False, file_check = False):
     def ffalse(func):
         return lambda: None
     def ftrue(func):
