--- conflicted
+++ resolved
@@ -7,101 +7,6 @@
 
 
 def check_for_png():
-<<<<<<< HEAD
-    # First up: HDF5_DIR in environment
-    if "PNG_DIR" in os.environ:
-        png_dir = os.environ["PNG_DIR"]
-        png_inc = os.path.join(png_dir, "include")
-        png_lib = os.path.join(png_dir, "lib")
-        print("PNG_LOCATION: PNG_DIR: %s, %s" % (png_inc, png_lib))
-        return (png_inc, png_lib)
-    # Next up, we try png.cfg
-    elif os.path.exists("png.cfg"):
-        png_dir = open("png.cfg").read().strip()
-        png_inc = os.path.join(png_dir, "include")
-        png_lib = os.path.join(png_dir, "lib")
-        print("PNG_LOCATION: png.cfg: %s, %s" % (png_inc, png_lib))
-        return (png_inc, png_lib)
-    # Now we see if ctypes can help us:
-    try:
-        import ctypes.util
-        png_libfile = ctypes.util.find_library("png")
-        if png_libfile is not None and os.path.isfile(png_libfile):
-            # Now we've gotten a library, but we'll need to figure out the
-            # includes if this is going to work.  It feels like there is a
-            # better way to pull off two directory names.
-            png_dir = os.path.dirname(os.path.dirname(png_libfile))
-            if os.path.isdir(os.path.join(png_dir, "include")) and \
-               os.path.isfile(os.path.join(png_dir, "include", "png.h")):
-                png_inc = os.path.join(png_dir, "include")
-                png_lib = os.path.join(png_dir, "lib")
-                print("PNG_LOCATION: png found in: %s, %s" % (png_inc, png_lib))
-                return png_inc, png_lib
-    except ImportError:
-        pass
-    # X11 is where it's located by default on OSX, although I am slightly
-    # reluctant to link against that one.
-    for png_dir in ["/usr/", "/usr/local/", "/usr/X11/"]:
-        if os.path.isfile(os.path.join(png_dir, "include", "png.h")):
-            if os.path.isdir(os.path.join(png_dir, "include")) and \
-               os.path.isfile(os.path.join(png_dir, "include", "png.h")):
-                png_inc = os.path.join(png_dir, "include")
-                png_lib = os.path.join(png_dir, "lib")
-                print("PNG_LOCATION: png found in: %s, %s" % (png_inc, png_lib))
-                return png_inc, png_lib
-    print("Reading png location from png.cfg failed.")
-    print("Please place the base directory of your png install in png.cfg and restart.")
-    print("(ex: \"echo '/usr/local/' > png.cfg\" )")
-    sys.exit(1)
-
-def check_for_freetype():
-    # First up: environment
-    if "FTYPE_DIR" in os.environ:
-        freetype_dir = os.environ["FTYPE_DIR"]
-        freetype_inc = os.path.join(freetype_dir, "include")
-        freetype_lib = os.path.join(freetype_dir, "lib")
-        print("FTYPE_LOCATION: FTYPE_DIR: %s, %s" % (freetype_inc, freetype_lib))
-        return (freetype_inc, freetype_lib)
-    # Next up, we try freetype.cfg
-    elif os.path.exists("freetype.cfg"):
-        freetype_dir = open("freetype.cfg").read().strip()
-        freetype_inc = os.path.join(freetype_dir, "include")
-        freetype_lib = os.path.join(freetype_dir, "lib")
-        print("FTYPE_LOCATION: freetype.cfg: %s, %s" % (freetype_inc, freetype_lib))
-        return (freetype_inc, freetype_lib)
-    # Now we see if ctypes can help us:
-    try:
-        import ctypes.util
-        freetype_libfile = ctypes.util.find_library("freetype")
-        if freetype_libfile is not None and os.path.isfile(freetype_libfile):
-            # Now we've gotten a library, but we'll need to figure out the
-            # includes if this is going to work.  It feels like there is a
-            # better way to pull off two directory names.
-            freetype_dir = os.path.dirname(os.path.dirname(freetype_libfile))
-            if os.path.isdir(os.path.join(freetype_dir, "include")) and \
-               os.path.isfile(os.path.join(freetype_dir, "include", "ft2build.h")):
-                freetype_inc = os.path.join(freetype_dir, "include")
-                freetype_lib = os.path.join(freetype_dir, "lib")
-                print("FTYPE_LOCATION: freetype found in: %s, %s" % (freetype_inc, freetype_lib))
-                return freetype_inc, freetype_lib
-    except ImportError:
-        pass
-    # X11 is where it's located by default on OSX, although I am slightly
-    # reluctant to link against that one.
-    for freetype_dir in ["/usr/", "/usr/local/", "/usr/X11/"]:
-        if os.path.isfile(os.path.join(freetype_dir, "include", "ft2build.h")):
-            if os.path.isdir(os.path.join(freetype_dir, "include")) and \
-               os.path.isfile(os.path.join(freetype_dir, "include", "ft2build.h")):
-                freetype_inc = os.path.join(freetype_dir, "include")
-                freetype_lib = os.path.join(freetype_dir, "lib")
-                print("FTYPE_LOCATION: freetype found in: %s, %s" % (freetype_inc, freetype_lib))
-                return freetype_inc, freetype_lib
-    print("Reading freetype location from freetype.cfg failed.")
-    print("Please place the base directory of your freetype install in freetype.cfg and restart.")
-    print("(ex: \"echo '/usr/local/' > freetype.cfg\" )")
-    print("You can locate this by looking for the file ft2build.h")
-    sys.exit(1)
-=======
     return check_for_dependencies("PNG_DIR", "png.cfg", "png.h", "png")
 
 
@@ -109,7 +14,6 @@
     return check_for_dependencies(
         "FTYPE_DIR", "freetype.cfg", "ft2build.h", "freetype"
     )
-
 
 def check_for_openmp():
     # Create a temporary directory
@@ -126,7 +30,7 @@
         # Attempt to compile a test script.
         # See http://openmp.org/wp/openmp-compilers/
         filename = r'test.c'
-        file = open(filename,'w', 0)
+        file = open(filename,'wt', 1)
         file.write(
             "#include <omp.h>\n"
             "#include <stdio.h>\n"
@@ -146,7 +50,6 @@
         shutil.rmtree(tmpdir)
 
     return exit_code == 0
->>>>>>> 94a69a0c
 
 def configuration(parent_package='',top_path=None):
     from numpy.distutils.misc_util import Configuration
