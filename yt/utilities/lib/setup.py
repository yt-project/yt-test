--- conflicted
+++ resolved
@@ -169,13 +169,9 @@
                 depends=["yt/utilities/lib/freetype_includes.h"])
     config.add_extension("geometry_utils", 
                 ["yt/utilities/lib/geometry_utils.pyx"],
-<<<<<<< HEAD
                extra_compile_args=omp_args,
                extra_link_args=omp_args,
-                libraries=["m"], depends=["yt/utilities/lib/fp_utils.pxd"])
-=======
                  libraries=["m"], depends=["yt/utilities/lib/fp_utils.pxd"])
->>>>>>> f3235a5f
     config.add_extension("Interpolators", 
                 ["yt/utilities/lib/Interpolators.pyx"],
                 libraries=["m"], depends=["yt/utilities/lib/fp_utils.pxd"])
@@ -241,11 +237,8 @@
                  glob.glob("yt/utilities/lib/healpix_*.c"), 
                include_dirs=["yt/utilities/lib/"],
                libraries=["m"], 
-<<<<<<< HEAD
                extra_compile_args=omp_args,
                extra_link_args=omp_args,
-=======
->>>>>>> f3235a5f
                depends = ["yt/utilities/lib/VolumeIntegrator.pyx",
                           "yt/utilities/lib/fp_utils.pxd",
                           "yt/utilities/lib/kdtree.h",
