"""
ART-specific data structures

Author: Matthew Turk <matthewturk@gmail.com>
Affiliation: UCSD
Author: Christopher Erick Moody <cemoody@ucsc.edu>
Affiliation: UCSC
Homepage: http://yt-project.org/
License:
  Copyright (C) 2010-2011 Matthew Turk.  All Rights Reserved.

  This file is part of yt.

  yt is free software; you can redistribute it and/or modify
  it under the terms of the GNU General Public License as published by
  the Free Software Foundation; either version 3 of the License, or
  (at your option) any later version.

  This program is distributed in the hope that it will be useful,
  but WITHOUT ANY WARRANTY; without even the implied warranty of
  MERCHANTABILITY or FITNESS FOR A PARTICULAR PURPOSE.  See the
  GNU General Public License for more details.

  You should have received a copy of the GNU General Public License
  along with this program.  If not, see <http://www.gnu.org/licenses/>.
"""

<<<<<<< HEAD

import numpy as na
=======
import numpy as np
>>>>>>> 6c4c21c3
import stat
import weakref
import cPickle
import os
import struct

from yt.funcs import *
from yt.data_objects.grid_patch import \
      AMRGridPatch
from yt.data_objects.hierarchy import \
      AMRHierarchy
from yt.data_objects.static_output import \
      StaticOutput
from yt.data_objects.field_info_container import \
    FieldInfoContainer, NullFunc
from .fields import \
    ARTFieldInfo, add_art_field, KnownARTFields
from yt.utilities.definitions import \
    mpc_conversion
from yt.utilities.io_handler import \
    io_registry
from yt.utilities.lib import \
    get_box_grids_level
import yt.utilities.lib as amr_utils

import yt.frontends.ramses._ramses_reader as _ramses_reader #do not fail silently;

from yt.utilities.physical_constants import \
    mass_hydrogen_cgs
    
from yt.frontends.art.definitions import art_particle_field_names

from yt.frontends.art.io import _read_child_mask_level
from yt.frontends.art.io import read_particles
from yt.frontends.art.io import read_stars
from yt.frontends.art.io import spread_ages
from yt.frontends.art.io import _count_art_octs
from yt.frontends.art.io import _read_art_level_info
from yt.frontends.art.io import _read_art_child
from yt.frontends.art.io import _skip_record
from yt.frontends.art.io import _read_record
from yt.frontends.art.io import _read_frecord
from yt.frontends.art.io import _read_record_size
from yt.frontends.art.io import _read_struct
from yt.frontends.art.io import b2t

def num_deep_inc(f):
    def wrap(self, *args, **kwargs):
        self.num_deep += 1
        rv = f(self, *args, **kwargs)
        self.num_deep -= 1
        return rv
    return wrap

class ARTGrid(AMRGridPatch):
    _id_offset = 0

    def __init__(self, id, hierarchy, level, locations,start_index, le,re,gd,
            child_mask=None,np=0):
        AMRGridPatch.__init__(self, id, filename = hierarchy.hierarchy_filename,
                              hierarchy = hierarchy)
        start_index =start_index 
        self.Level = level
        self.Parent = []
        self.Children = []
        self.locations = locations
        self.start_index = start_index.copy()
        
        self.LeftEdge = le
        self.RightEdge = re
        self.ActiveDimensions = gd
        self.NumberOfParticles=np
        self.particle_type = na.array([])
        self.particle_id= na.array([])
        self.particle_age= na.array([])
        self.particle_position_x = na.array([])
        self.particle_position_y = na.array([])
        self.particle_position_z = na.array([])
        self.particle_velocity_x = na.array([])
        self.particle_velocity_y = na.array([])
        self.particle_velocity_z = na.array([])
        self.particle_mass= na.array([])
        self.star_position_x = na.array([])
        self.star_position_y = na.array([])
        self.star_position_z = na.array([])
        self.star_velocity_x = na.array([])
        self.star_velocity_y = na.array([])
        self.star_velocity_z = na.array([])
        self.star_age = na.array([])
        self.star_metallicity1 = na.array([])
        self.star_metallicity2 = na.array([])
        self.star_mass_initial = na.array([])
        self.star_mass = na.array([])
         
        #if child_mask is not None:
        #    self._set_child_mask(child_mask)

    def _setup_dx(self):
        # So first we figure out what the index is.  We don't assume
        # that dx=dy=dz , at least here.  We probably do elsewhere.
        id = self.id - self._id_offset
        if len(self.Parent) > 0:
            self.dds = self.Parent[0].dds / self.pf.refine_by
        else:
            LE, RE = self.hierarchy.grid_left_edge[id,:], \
                     self.hierarchy.grid_right_edge[id,:]
            self.dds = np.array((RE-LE)/self.ActiveDimensions)
        if self.pf.dimensionality < 2: self.dds[1] = 1.0
        if self.pf.dimensionality < 3: self.dds[2] = 1.0
        self.field_data['dx'], self.field_data['dy'], self.field_data['dz'] \
                = self.dds

    def get_global_startindex(self):
        """
        Return the integer starting index for each dimension at the current
        level.
        """
        if self.start_index != None:
            return self.start_index
        if len(self.Parent) == 0:
            start_index = self.LeftEdge / self.dds
            return np.rint(start_index).astype('int64').ravel()
        pdx = self.Parent[0].dds
        start_index = (self.Parent[0].get_global_startindex()) + \
                       np.rint((self.LeftEdge - self.Parent[0].LeftEdge)/pdx)
        self.start_index = (start_index*self.pf.refine_by).astype('int64').ravel()
        return self.start_index

    def __repr__(self):
        return "ARTGrid_%04i (%s)" % (self.id, self.ActiveDimensions)

class ARTHierarchy(AMRHierarchy):

    grid = ARTGrid
    _handle = None
    
    def __init__(self, pf, data_style='art'):
        self.data_style = data_style
        self.parameter_file = weakref.proxy(pf)
        self.max_level = pf.max_level
        self.hierarchy_filename = self.parameter_file.parameter_filename
        self.directory = os.path.dirname(self.hierarchy_filename)
        self.float_type = np.float64
        AMRHierarchy.__init__(self,pf,data_style)
        if 'particle_position' in dir(self.pf):
            self._setup_particle_grids()
        self._setup_field_list()
        
    def _setup_particle_grids(self):
        grid_particle_count = na.zeros(len(self.grids),dtype='int64')
        npt = self.pf.particle_position.shape[0]
        if self.pf.do_grid_particles:
            nps = self.pf.star_position.shape[0]
            grid_indices = na.zeros(nps,dtype='int64')
            particle_id= na.arange(nps,dtype='int64')
            pbar = get_pbar("Gridding Particles",len(self.grids))
            grid_indices,grid_particle_count,grids_done = \
                    particle_assignment(self.grids,
                      self.grids[0], 
                      self.pf.star_position,
                      particle_id,
                      grid_indices,
                      grid_particle_count, 
                      self.pf.domain_dimensions,
                      self.pf.max_level,
                      logger=pbar)
            pbar.finish()        
            pbar = get_pbar("Finalizing grids ",len(self.grids))
            for gi, (g,npi) in enumerate(zip(self.grids,grid_particle_count)): 
                star_mask= grid_indices==gi
                if gi==0:
                    #attach all the particles to the root grid
                    g.particle_type = self.pf.particle_type
                    g.particle_id = na.arange(npt)
                    g.particle_mass = self.pf.particle_mass
                    g.particle_mass_initial = self.pf.particle_mass_initial
                    g.particle_age = self.pf.particle_age
                    g.particle_metallicity= self.pf.particle_metallicity
                    g.particle_position_x= self.pf.particle_position[:,0]
                    g.particle_position_y= self.pf.particle_position[:,1]
                    g.particle_position_z= self.pf.particle_position[:,2]
                    g.particle_velocity_x= self.pf.particle_velocity[:,0]
                    g.particle_velocity_y= self.pf.particle_velocity[:,1]
                    g.particle_velocity_z= self.pf.particle_velocity[:,2]
                if star_mask.sum()>0:
                    star_data = self.pf.star_data[star_mask]         
                    (g.star_position_x, \
                        g.star_position_y, \
                        g.star_position_z, \
                        g.star_velocity_x,\
                        g.star_velocity_y,\
                        g.star_velocity_z,\
                        g.star_age,\
                        g.star_metallicity1,\
                        g.star_metallicity2,\
                        g.star_mass_initial,\
                        g.star_mass) = tuple(star_data.T)
                    g.NumberOfParticles = npi        
                self.grids[gi] = g
                pbar.update(gi)
            pbar.finish()
        else:        
            pbar = get_pbar("Finalizing grids ",len(self.grids))
            for gi, g in enumerate(self.grids): 
                if gi==0:
                    #attach all the particles to the root grid
                    g.particle_type = self.pf.particle_type
                    g.particle_id = na.arange(npt)
                    g.particle_mass = self.pf.particle_mass
                    g.particle_mass_initial = self.pf.particle_mass_initial
                    g.particle_age = self.pf.particle_age
                    g.particle_metallicity= self.pf.particle_metallicity
                    g.particle_position_x= self.pf.particle_position[:,0]
                    g.particle_position_y= self.pf.particle_position[:,1]
                    g.particle_position_z= self.pf.particle_position[:,2]
                    g.particle_velocity_x= self.pf.particle_velocity[:,0]
                    g.particle_velocity_y= self.pf.particle_velocity[:,1]
                    g.particle_velocity_z= self.pf.particle_velocity[:,2]
                    if self.pf.do_stars:
                        (g.star_position_x, \
                            g.star_position_y, \
                            g.star_position_z, \
                            g.star_velocity_x,\
                            g.star_velocity_y,\
                            g.star_velocity_z,\
                            g.star_age,\
                            g.star_metallicity1,\
                            g.star_metallicity2,\
                            g.star_mass_initial,\
                            g.star_mass) = tuple(self.pf.star_data.T)
                    g.NumberOfParticles = npt        
                else:
                    g.star_indices = []
                self.grids[gi] = g
            pbar.finish()
            grid_particle_count[0]=npt
        self.grid_particle_count = grid_particle_count

    def _initialize_data_storage(self):
        pass

    def _detect_fields(self):
        # This will need to be generalized to be used elsewhere.
        self.field_list = [ 'Density','TotalEnergy',
             'XMomentumDensity','YMomentumDensity','ZMomentumDensity',
             'Pressure','Gamma','GasEnergy',
             'MetalDensitySNII', 'MetalDensitySNIa',
             'PotentialNew','PotentialOld']
        self.field_list += art_particle_field_names

    def _setup_classes(self):
        dd = self._get_data_reader_dict()
        AMRHierarchy._setup_classes(self, dd)
        self.object_types.sort()

    def _count_grids(self):
        LEVEL_OF_EDGE = 7
        MAX_EDGE = (2 << (LEVEL_OF_EDGE- 1))
        
        min_eff = 0.30
        
        vol_max = 128**3
        
        f = open(self.pf.parameter_filename,'rb')
        
        
        (self.pf.nhydro_vars, self.pf.level_info,
        self.pf.level_oct_offsets, 
        self.pf.level_child_offsets) = \
                         _count_art_octs(f, 
                          self.pf.child_grid_offset,
                          self.pf.min_level, self.pf.max_level)
        self.pf.level_info[0]=self.pf.ncell
        self.pf.level_info = np.array(self.pf.level_info)        
        self.pf.level_offsets = self.pf.level_child_offsets
        self.pf.level_offsets = np.array(self.pf.level_offsets, dtype='int64')
        self.pf.level_offsets[0] = self.pf.root_grid_offset
        
        self.pf.level_art_child_masks = {}
        cm = self.pf.root_iOctCh>0
        cm_shape = (1,)+cm.shape 
        self.pf.level_art_child_masks[0] = cm.reshape(cm_shape).astype('uint8')        
        del cm
        
        root_psg = _ramses_reader.ProtoSubgrid(
                        np.zeros(3, dtype='int64'), # left index of PSG
                        self.pf.domain_dimensions, # dim of PSG
                        np.zeros((1,3), dtype='int64'), # left edges of grids
                        np.zeros((1,6), dtype='int64') # empty
                        )
        
        self.proto_grids = [[root_psg],]
        for level in xrange(1, len(self.pf.level_info)):
            if self.pf.level_info[level] == 0:
                self.proto_grids.append([])
                continue
            psgs = []
            effs,sizes = [], []

            if level > self.pf.limit_level : continue
            
            #refers to the left index for the art octgrid
            left_index, fl, nocts,root_level = _read_art_level_info(f, 
                    self.pf.level_oct_offsets,level,
                    coarse_grid=self.pf.domain_dimensions[0])
            if level>1:
                assert root_level == last_root_level
            last_root_level = root_level
                    
            #left_index_gridpatch = left_index >> LEVEL_OF_EDGE
            
            #read in the child masks for this level and save them
            idc, art_child_mask = _read_child_mask_level(f, 
                    self.pf.level_child_offsets,
                level,nocts*8,nhydro_vars=self.pf.nhydro_vars)
            art_child_mask = art_child_mask.reshape((nocts,2,2,2))
            self.pf.level_art_child_masks[level]=art_child_mask
            #child_mask is zero where child grids exist and
            #thus where higher resolution data is available
            
            
            #compute the hilbert indices up to a certain level
            #the indices will associate an oct grid to the nearest
            #hilbert index?
            base_level = int( np.log10(self.pf.domain_dimensions.max()) /
                              np.log10(2))
            hilbert_indices = _ramses_reader.get_hilbert_indices(
                                    level + base_level, left_index)
            #print base_level, hilbert_indices.max(),
            hilbert_indices = hilbert_indices >> base_level + LEVEL_OF_EDGE
            #print hilbert_indices.max()
            
            # Strictly speaking, we don't care about the index of any
            # individual oct at this point.  So we can then split them up.
            unique_indices = np.unique(hilbert_indices)
            mylog.info("Level % 2i has % 10i unique indices for %0.3e octs",
                        level, unique_indices.size, hilbert_indices.size)
            
            #use the hilbert indices to order oct grids so that consecutive
            #items on a list are spatially near each other
            #this is useful because we will define grid patches over these
            #octs, which are more efficient if the octs are spatially close
            
            #split into list of lists, with domains containing 
            #lists of sub octgrid left indices and an index
            #referring to the domain on which they live
            pbar = get_pbar("Calc Hilbert Indices ",1)
            locs, lefts = _ramses_reader.get_array_indices_lists(
                        hilbert_indices, unique_indices, left_index, fl)
            pbar.finish()
            
            #iterate over the domains    
            step=0
            pbar = get_pbar("Re-gridding  Level %i "%level, len(locs))
            psg_eff = []
            for ddleft_index, ddfl in zip(lefts, locs):
                #iterate over just the unique octs
                #why would we ever have non-unique octs?
                #perhaps the hilbert ordering may visit the same
                #oct multiple times - review only unique octs 
                #for idomain in np.unique(ddfl[:,1]):
                #dom_ind = ddfl[:,1] == idomain
                #dleft_index = ddleft_index[dom_ind,:]
                #dfl = ddfl[dom_ind,:]
                
                dleft_index = ddleft_index
                dfl = ddfl
                initial_left = np.min(dleft_index, axis=0)
                idims = (np.max(dleft_index, axis=0) - initial_left).ravel()+2
                #this creates a grid patch that doesn't cover the whole level
                #necessarily, but with other patches covers all the regions
                #with octs. This object automatically shrinks its size
                #to barely encompass the octs inside of it.
                psg = _ramses_reader.ProtoSubgrid(initial_left, idims,
                                dleft_index, dfl)
                if psg.efficiency <= 0: continue
                
                #because grid patches may still be mostly empty, and with octs
                #that only partially fill the grid,it  may be more efficient
                #to split large patches into smaller patches. We split
                #if less than 10% the volume of a patch is covered with octs
                if idims.prod() > vol_max or psg.efficiency < min_eff:
                    psg_split = _ramses_reader.recursive_patch_splitting(
                        psg, idims, initial_left, 
                        dleft_index, dfl,min_eff=min_eff,use_center=True,
                        split_on_vol=vol_max)
                    
                    psgs.extend(psg_split)
                    psg_eff += [x.efficiency for x in psg_split] 
                else:
                    psgs.append(psg)
                    psg_eff =  [psg.efficiency,]
                
                tol = 1.00001
                
                
                step+=1
                pbar.update(step)
            eff_mean = np.mean(psg_eff)
            eff_nmin = np.sum([e<=min_eff*tol for e in psg_eff])
            eff_nall = len(psg_eff)
            mylog.info("Average subgrid efficiency %02.1f %%",
                        eff_mean*100.0)
            mylog.info("%02.1f%% (%i/%i) of grids had minimum efficiency",
                        eff_nmin*100.0/eff_nall,eff_nmin,eff_nall)
            
        
            mylog.info("Done with level % 2i; max LE %i", level,na.max(left_index))
            pbar.finish()
            self.proto_grids.append(psgs)
            #print sum(len(psg.grid_file_locations) for psg in psgs)
            #mylog.info("Final grid count: %s", len(self.proto_grids[level]))
            if len(self.proto_grids[level]) == 1: continue
        self.num_grids = sum(len(l) for l in self.proto_grids)
                    
            
            

    num_deep = 0

        
    def _parse_hierarchy(self):
        grids = []
        gi = 0
        dd=self.pf.domain_dimensions
        for level, grid_list in enumerate(self.proto_grids):
            dds = ((2**level) * dd).astype("float64")
            for g in grid_list:
                fl = g.grid_file_locations
                props = g.get_properties()
                start_index = props[0,:]
                le = props[0,:].astype('float64')/dds
                re = props[1,:].astype('float64')/dds
                gd = props[2,:].astype('int64')
                if level==0:
                    le = na.zeros(3,dtype='float64')
                    re = na.ones(3,dtype='float64')
                    gd = dd
                self.grid_left_edge[gi,:] = le
                self.grid_right_edge[gi,:] = re
                self.grid_dimensions[gi,:] = gd
                assert na.all(self.grid_left_edge[gi,:]<=1.0)    
                self.grid_levels[gi,:] = level
<<<<<<< HEAD
                child_mask = na.zeros(props[2,:],'uint8')
                amr_utils.fill_child_mask(fl,start_index,
                    self.pf.level_art_child_masks[level],
                    child_mask)
                grids.append(self.grid(gi, self, level, fl, 
                    start_index,le,re,gd))
=======
                child_mask = np.zeros(props[2,:],'uint8')
                amr_utils.fill_child_mask(fl,props[0],
                    self.pf.level_art_child_masks[level],
                    child_mask)
                grids.append(self.grid(gi, self, level, fl, 
                    props*np.array(correction).astype('int64')))
>>>>>>> 6c4c21c3
                gi += 1
        self.grids = np.empty(len(grids), dtype='object')
        

        if self.pf.file_particle_data:
            lspecies = self.pf.parameters['lspecies']
            wspecies = self.pf.parameters['wspecies']
            Nrow     = self.pf.parameters['Nrow']
            nstars = na.diff(lspecies)[-1]
            a = self.pf.parameters['aexpn']
            hubble = self.pf.parameters['hubble']
            ud  = self.pf.parameters['r0']*a/hubble #proper Mpc units
            uv  = self.pf.parameters['v0']/(a**1.0)*1.0e5 #proper cm/s
            um  = self.pf.parameters['aM0'] #mass units in solar masses
            um *= 1.989e33 #convert solar masses to grams 
            pbar = get_pbar("Loading Particles   ",5)
            self.pf.particle_position,self.pf.particle_velocity = \
                read_particles(self.pf.file_particle_data,Nrow)
            pbar.update(1)
            npa,npb=0,0
            npb = lspecies[-1]
            clspecies = np.concatenate(([0,],lspecies))
            if self.pf.only_particle_type is not None:
                npb = lspecies[0]
                if type(self.pf.only_particle_type)==type(5):
                    npa = clspecies[self.pf.only_particle_type]
                    npb = clspecies[self.pf.only_particle_type+1]
            np = npb-npa
            nparticles = np
            #make sure we aren't going to throw out good particles
            if not na.all(self.pf.particle_position[npb:]==0.0):
                print 'WARNING: unused particles discovered from lspecies'
            self.pf.particle_position   = self.pf.particle_position[npa:npb]
            #do NOT correct by an offset of 1.0
            #self.pf.particle_position  -= 1.0 #fortran indices start with 0
            pbar.update(2)
            self.pf.particle_position  /= self.pf.domain_dimensions 
            #to unitary units (comoving)
            pbar.update(3)
            self.pf.particle_velocity   = self.pf.particle_velocity[npa:npb]
            self.pf.particle_velocity  *= uv #to proper cm/s
            pbar.update(4)
<<<<<<< HEAD
            self.pf.particle_type         = na.zeros(np,dtype='uint8')
            self.pf.particle_mass         = na.zeros(np,dtype='float64')
            self.pf.particle_mass_initial = na.zeros(np,dtype='float64')-1
            self.pf.particle_creation_time= na.zeros(np,dtype='float64')-1
            self.pf.particle_metallicity  = na.zeros(np,dtype='float64')-1
            self.pf.particle_metallicity1 = na.zeros(np,dtype='float64')-1
            self.pf.particle_metallicity2 = na.zeros(np,dtype='float64')-1
            self.pf.particle_age          = na.zeros(np,dtype='float64')-1

=======
            self.pf.particle_type         = np.zeros(np,dtype='uint8')
            self.pf.particle_mass         = np.zeros(np,dtype='float64')
            self.pf.particle_mass_initial = np.zeros(np,dtype='float64')-1
            self.pf.particle_creation_time= np.zeros(np,dtype='float64')-1
            self.pf.particle_metallicity1 = np.zeros(np,dtype='float64')-1
            self.pf.particle_metallicity2 = np.zeros(np,dtype='float64')-1
            self.pf.particle_age          = np.zeros(np,dtype='float64')-1
>>>>>>> 6c4c21c3
            
            dist = self.pf['cm']/self.pf.domain_dimensions[0]
            self.pf.conversion_factors['particle_mass'] = 1.0 #solar mass in g
            self.pf.conversion_factors['particle_mass_initial'] = 1.0
            self.pf.conversion_factors['particle_species'] = 1.0
            for ax in 'xyz':
                self.pf.conversion_factors['particle_velocity_%s'%ax] = 1.0
                #already in unitary units
                self.pf.conversion_factors['particle_position_%s'%ax] = 1.0 
            self.pf.conversion_factors['particle_creation_time'] =  31556926.0
            self.pf.conversion_factors['particle_metallicity']=1.0
            self.pf.conversion_factors['particle_metallicity1']=1.0
            self.pf.conversion_factors['particle_metallicity2']=1.0
            self.pf.conversion_factors['particle_index']=1.0
            self.pf.conversion_factors['particle_type']=1
            self.pf.conversion_factors['particle_age']=1
            self.pf.conversion_factors['Msun'] = 5.027e-34 
            #conversion to solar mass units
            

            a,b=0,0
            self.pf.particle_star_index = len(wspecies)-1
            for i,(b,m) in enumerate(zip(lspecies,wspecies)):
                if type(self.pf.only_particle_type)==type(5):
                    if not i==self.pf.only_particle_type:
                        continue
                    self.pf.particle_type += i
                    self.pf.particle_mass += m*um

                else:
                    self.pf.particle_type[a:b] = i #particle type
                    self.pf.particle_mass[a:b] = m*um #mass in solar masses
                    if m==0.0:
                        self.pf.particle_star_index = i
                a=b
            pbar.finish()

            lparticles = [0,]+list(lspecies)
            for j,np in enumerate(lparticles):
                mylog.debug('found %i of particle type %i'%(j,np))
            
            
            do_stars = (self.pf.only_particle_type is None) or \
                       (self.pf.only_particle_type == -1) or \
                       (self.pf.only_particle_type == len(lspecies))
            self.pf.do_stars = do_stars           
            if self.pf.file_star_data and do_stars: 
                nstars_pa = nstars
                (nstars_rs,), mass, imass, tbirth, metallicity1, metallicity2, \
                        ws_old,ws_oldi,tdum,adum \
                     = read_stars(self.pf.file_star_data)
                self.pf.nstars_rs = nstars_rs     
                self.pf.nstars_pa = nstars_pa
                if not nstars_rs==na.sum(self.pf.particle_type==self.pf.particle_star_index):
                    print 'WARNING!: nstars is inconsistent!'
                if nstars_rs > 0 :
                    n=min(1e2,len(tbirth))
                    pbar = get_pbar("Stellar Ages        ",n)
                    birthtimes= \
                        b2t(tbirth,n=n,logger=lambda x: pbar.update(x)).astype('float64')
                    assert birthtimes.shape == tbirth.shape    
                    birthtimes*= 1.0e9 #from Gyr to yr
                    birthtimes*= 365*24*3600 #to seconds
                    ages = self.pf.current_time-birthtimes
                    spread = self.pf.spread
                    if spread == False:
                        pass
                    elif type(spread)==type(5.5):
                        ages = spread_ages(ages,spread=spread)
                    else:
                        ages = spread_ages(ages)
                    idx = self.pf.particle_type == self.pf.particle_star_index    
                    assert na.sum(idx)==nstars_pa
                    self.pf.star_position = self.pf.particle_position[idx]
                    self.pf.star_velocity = self.pf.particle_velocity[idx]
                    self.pf.particle_age[idx] = ages
                    self.pf.star_age = ages
                    pbar.finish()
                    self.pf.particle_metallicity[idx] = metallicity1+metallicity2
                    self.pf.particle_metallicity1[idx] = metallicity1
                    self.pf.particle_metallicity2[idx] = metallicity2
                    self.pf.particle_mass[idx] = mass*um
                    self.pf.particle_mass_initial[idx] = mass*um
                    self.pf.star_metallicity1 = metallicity1
                    self.pf.star_metallicity2 = metallicity2
                    self.pf.star_mass_initial = imass*um
                    self.pf.star_mass = mass*um
                    self.pf.star_data = na.array([
                        self.pf.star_position[:,0],
                        self.pf.star_position[:,1],
                        self.pf.star_position[:,2],
                        self.pf.star_velocity[:,0],
                        self.pf.star_velocity[:,1],
                        self.pf.star_velocity[:,2],
                        self.pf.star_age,
                        self.pf.star_metallicity1,
                        self.pf.star_metallicity2,
                        self.pf.star_mass_initial,
                        self.pf.star_mass]).T

            done = 0
            init = self.pf.particle_position.shape[0]
            pos = self.pf.particle_position
            #particle indices travel with the particle positions
<<<<<<< HEAD
            #pos = na.vstack((na.arange(pos.shape[0]),pos.T)).T 
        for gi,g in enumerate(grids):    
            self.grids[gi]=g
                    
=======
            #pos = np.vstack((np.arange(pos.shape[0]),pos.T)).T 
            if type(self.pf.grid_particles) == type(5):
                particle_level = min(self.pf.max_level,self.pf.grid_particles)
            else:
                particle_level = 2
            grid_particle_count = np.zeros((len(grids),1),dtype='int64')

            pbar = get_pbar("Gridding Particles ",init)
            assignment,ilists = amr_utils.assign_particles_to_cell_lists(
                    self.grid_levels.ravel().astype('int32'),
                    np.zeros(len(pos[:,0])).astype('int32')-1,
                    particle_level, #dont grid particles past this
                    self.grid_left_edge.astype('float32'),
                    self.grid_right_edge.astype('float32'),
                    pos[:,0].astype('float32'),
                    pos[:,1].astype('float32'),
                    pos[:,2].astype('float32'))
            pbar.finish()
            
            pbar = get_pbar("Filling grids ",init)
            for gidx,(g,ilist) in enumerate(zip(grids,ilists)):
                np = len(ilist)
                grid_particle_count[gidx,0]=np
                g.hierarchy.grid_particle_count = grid_particle_count
                g.particle_indices = ilist
                grids[gidx] = g
                done += np
                pbar.update(done)
            pbar.finish()

            #assert init-done== 0 #we have gridded every particle
            
        pbar = get_pbar("Finalizing grids ",len(grids))
        for gi, g in enumerate(grids): 
            self.grids[gi] = g
        pbar.finish()
            
>>>>>>> 6c4c21c3

    def _get_grid_parents(self, grid, LE, RE):
        mask = np.zeros(self.num_grids, dtype='bool')
        grids, grid_ind = self.get_box_grids(LE, RE)
        mask[grid_ind] = True
        mask = np.logical_and(mask, (self.grid_levels == (grid.Level-1)).flat)
        return self.grids[mask]

    def _populate_grid_objects(self):
        mask = na.empty(self.grids.size, dtype='int32')
        pb = get_pbar("Populating grids", len(self.grids))
        for gi,g in enumerate(self.grids):
            pb.update(gi)
            amr_utils.get_box_grids_level(self.grid_left_edge[gi,:],
                                self.grid_right_edge[gi,:],
                                g.Level - 1,
                                self.grid_left_edge, self.grid_right_edge,
                                self.grid_levels, mask)
            parents = self.grids[mask.astype("bool")]
            if len(parents) > 0:
                g.Parent.extend((p for p in parents.tolist()
                        if p.locations[0,0] == g.locations[0,0]))
                for p in parents: p.Children.append(g)
            #Now we do overlapping siblings; note that one has to "win" with
            #siblings, so we assume the lower ID one will "win"
            amr_utils.get_box_grids_level(self.grid_left_edge[gi,:],
                                self.grid_right_edge[gi,:],
                                g.Level,
                                self.grid_left_edge, self.grid_right_edge,
                                self.grid_levels, mask, gi)
            mask[gi] = False
            siblings = self.grids[mask.astype("bool")]
            if len(siblings) > 0:
                g.OverlappingSiblings = siblings.tolist()
            g._prepare_grid()
            g._setup_dx()
<<<<<<< HEAD
        pb.finish()
        #self.max_level = self.grid_levels.max()
=======
        self.max_level = self.grid_levels.max()

    # def _populate_grid_objects(self):
    #     mask = np.empty(self.grids.size, dtype='int32')
    #     pb = get_pbar("Populating grids", len(self.grids))
    #     for gi,g in enumerate(self.grids):
    #         pb.update(gi)
    #         amr_utils.get_box_grids_level(self.grid_left_edge[gi,:],
    #                             self.grid_right_edge[gi,:],
    #                             g.Level - 1,
    #                             self.grid_left_edge, self.grid_right_edge,
    #                             self.grid_levels, mask)
    #         parents = self.grids[mask.astype("bool")]
    #         if len(parents) > 0:
    #             g.Parent.extend((p for p in parents.tolist()
    #                     if p.locations[0,0] == g.locations[0,0]))
    #             for p in parents: p.Children.append(g)
    #         # Now we do overlapping siblings; note that one has to "win" with
    #         # siblings, so we assume the lower ID one will "win"
    #         amr_utils.get_box_grids_level(self.grid_left_edge[gi,:],
    #                             self.grid_right_edge[gi,:],
    #                             g.Level,
    #                             self.grid_left_edge, self.grid_right_edge,
    #                             self.grid_levels, mask, gi)
    #         mask[gi] = False
    #         siblings = self.grids[mask.astype("bool")]
    #         if len(siblings) > 0:
    #             g.OverlappingSiblings = siblings.tolist()
    #         g._prepare_grid()
    #         g._setup_dx()
    #     pb.finish()
    #     self.max_level = self.grid_levels.max()
>>>>>>> 6c4c21c3

    def _setup_field_list(self):
        if self.parameter_file.use_particles:
            # We know which particle fields will exist -- pending further
            # changes in the future.
            for field in art_particle_field_names:
                def external_wrapper(f):
                    def _convert_function(data):
                        return data.convert(f)
                    return _convert_function
                cf = external_wrapper(field)
                # Note that we call add_field on the field_info directly.  This
                # will allow the same field detection mechanism to work for 1D,
                # 2D and 3D fields.
                self.pf.field_info.add_field(field, NullFunc,
                                             convert_function=cf,
                                             take_log=True, particle_type=True)

    def _setup_derived_fields(self):
        self.derived_field_list = []

    def _setup_data_io(self):
        self.io = io_registry[self.data_style](
            self.pf.parameter_filename,
            self.pf.nhydro_vars,
            self.pf.level_info,
            self.pf.level_offsets)

class ARTStaticOutput(StaticOutput):
    _hierarchy_class = ARTHierarchy
    _fieldinfo_fallback = ARTFieldInfo
    _fieldinfo_known = KnownARTFields
    _handle = None
    
    def __init__(self, filename, data_style='art',
                 storage_filename = None, 
                 file_particle_header=None, 
                 file_particle_data=None,
                 file_star_data=None,
                 discover_particles=True,
                 limit_level=None,
                 only_particle_type = None,
                 do_grid_particles=False,
                 merge_dm_and_stars=False,
                 spread = True,
                 single_particle_mass=False,
                 single_particle_type=0):
        
        #dirn = os.path.dirname(filename)
        base = os.path.basename(filename)
        aexp = base.split('_')[2].replace('.d','')
        if not aexp.startswith('a'):
            aexp = '_'+aexp
        
        self.file_particle_header = file_particle_header
        self.file_particle_data = file_particle_data
        self.file_star_data = file_star_data
        self.only_particle_type = only_particle_type
        self.do_grid_particles = do_grid_particles
        self.single_particle_mass = single_particle_mass
        self.merge_dm_and_stars = merge_dm_and_stars
        self.spread = spread
        
        if limit_level is None:
            self.limit_level = np.inf
        else:
            limit_level = int(limit_level)
            mylog.info("Using maximum level: %i",limit_level)
            self.limit_level = limit_level
        
        def repu(x):
            for i in range(5):
                x=x.replace('__','_')
            return x    
        if discover_particles:
            if file_particle_header is None:
                loc = filename.replace(base,'PMcrd%s.DAT'%aexp)
                loc = repu(loc)
                if os.path.exists(loc):
                    self.file_particle_header = loc
                    mylog.info("Discovered particle header: %s",os.path.basename(loc))
            if file_particle_data is None:
                loc = filename.replace(base,'PMcrs0%s.DAT'%aexp)
                loc = repu(loc)
                if os.path.exists(loc):
                    self.file_particle_data = loc
                    mylog.info("Discovered particle data:   %s",os.path.basename(loc))
            if file_star_data is None:
                loc = filename.replace(base,'stars_%s.dat'%aexp)
                loc = repu(loc)
                if os.path.exists(loc):
                    self.file_star_data = loc
                    mylog.info("Discovered stellar data:    %s",os.path.basename(loc))
        
        self.use_particles = any([self.file_particle_header,
            self.file_star_data, self.file_particle_data])
        StaticOutput.__init__(self, filename, data_style)
        
        self.dimensionality = 3
        self.refine_by = 2
        self.parameters["HydroMethod"] = 'art'
        self.parameters["Time"] = 1. # default unit is 1...
        self.parameters["InitialTime"]=self.current_time
        self.storage_filename = storage_filename
        
        
    def __repr__(self):
        return self.basename.rsplit(".", 1)[0]
        
    def _set_units(self):
        """
        Generates the conversion to various physical _units based on the parameter file
        """
        self.units = {}
        self.time_units = {}
        if len(self.parameters) == 0:
            self._parse_parameter_file()
        self.conversion_factors = defaultdict(lambda: 1.0)
        self.units['1'] = 1.0
        self.units['unitary'] = 1.0 / (self.domain_right_edge - self.domain_left_edge).max()
        
        
        z = self.current_redshift
        
        h = self.hubble_constant
        boxcm_cal = self["boxh"]
        boxcm_uncal = boxcm_cal / h
        box_proper = boxcm_uncal/(1+z)
        aexpn = self["aexpn"]
        for unit in mpc_conversion:
            self.units[unit] = mpc_conversion[unit] * box_proper
            self.units[unit+'h'] = mpc_conversion[unit] * box_proper * h
            self.units[unit+'cm'] = mpc_conversion[unit] * boxcm_uncal
            self.units[unit+'hcm'] = mpc_conversion[unit] * boxcm_cal
        # Variable names have been chosen to reflect primary reference
        #Om0 = self["Om0"]
        #boxh = self["boxh"]
        wmu = self["wmu"]
        #ng = self.domain_dimensions[0]
        #r0 = self["cmh"]/ng # comoving cm h^-1
        #t0 = 6.17e17/(self.hubble_constant + np.sqrt(self.omega_matter))
        #v0 = r0 / t0
        #rho0 = 1.8791e-29 * self.hubble_constant**2.0 * self.omega_matter
        #e0 = v0**2.0
        
        wmu = self["wmu"]
        boxh = self["boxh"]
        aexpn = self["aexpn"]
        hubble = self.hubble_constant
        ng = self.domain_dimensions[0]
        self.r0 = boxh/ng
        self.v0 =  self.r0 * 50.0*1.0e5 * np.sqrt(self.omega_matter)  #cm/s
        self.t0 = self.r0/self.v0
        # this is 3H0^2 / (8pi*G) *h*Omega0 with H0=100km/s. 
        # ie, critical density 
        self.rho0 = 1.8791e-29 * hubble**2.0 * self.omega_matter
        self.tr = 2./3. *(3.03e5*self.r0**2.0*wmu*self.omega_matter)*(1.0/(aexpn**2))     
        tr  = self.tr
        
        #factors to multiply the native code units to CGS
        self.conversion_factors['Pressure'] = self.parameters["P0"] #already cgs
        self.conversion_factors['Velocity'] = self.parameters['v0']*1e3 #km/s -> cm/s
        self.conversion_factors["Mass"] = self.parameters["aM0"] * 1.98892e33
        self.conversion_factors["Density"] = self.rho0*(aexpn**-3.0)
        self.conversion_factors["GasEnergy"] = self.rho0*self.v0**2*(aexpn**-5.0)
        #self.conversion_factors["Temperature"] = tr 
        self.conversion_factors["Potential"] = 1.0
        self.cosmological_simulation = True
        
        # Now our conversion factors
        for ax in 'xyz':
            # Add on the 1e5 to get to cm/s
            self.conversion_factors["%s-velocity" % ax] = self.v0/aexpn
        seconds = self.t0
        self.time_units['Gyr']   = 1.0/(1.0e9*365*3600*24.0)
        self.time_units['Myr']   = 1.0/(1.0e6*365*3600*24.0)
        self.time_units['years'] = 1.0/(365*3600*24.0)
        self.time_units['days']  = 1.0 / (3600*24.0)


        #we were already in seconds, go back in to code units
        #self.current_time /= self.t0 
        #self.current_time = b2t(self.current_time,n=1)
        
    
    def _parse_parameter_file(self):
        # We set our domain to run from 0 .. 1 since we are otherwise
        # unconstrained.
        self.domain_left_edge = np.zeros(3, dtype="float64")
        self.domain_right_edge = np.ones(3, dtype="float64")
        self.unique_identifier = \
            int(os.stat(self.parameter_filename)[stat.ST_CTIME])
        self.parameters = {}

        header_struct = [
            ('>i','pad byte'),
            ('>256s','jname'),
            ('>i','pad byte'),
            
            ('>i','pad byte'),
            ('>i','istep'),
            ('>d','t'),
            ('>d','dt'),
            ('>f','aexpn'),
            ('>f','ainit'),
            ('>i','pad byte'),
            
            ('>i','pad byte'),
            ('>f','boxh'),
            ('>f','Om0'),
            ('>f','Oml0'),
            ('>f','Omb0'),
            ('>f','hubble'),
            ('>i','pad byte'),
            
            ('>i','pad byte'),
            ('>i','nextras'),
            ('>i','pad byte'),

            ('>i','pad byte'),
            ('>f','extra1'),
            ('>f','extra2'),
            ('>i','pad byte'),

            ('>i','pad byte'),
            ('>256s','lextra'),
            ('>256s','lextra'),
            ('>i','pad byte'),
            
            ('>i', 'pad byte'),
            ('>i', 'min_level'),
            ('>i', 'max_level'),
            ('>i', 'pad byte'),
            ]
        
        f = open(self.parameter_filename, "rb")
        header_vals = {}
        for format, name in header_struct:
            size = struct.calcsize(format)
            # We parse single values at a time, so this will
            # always need to be indexed with 0
            output = struct.unpack(format, f.read(size))[0]
            header_vals[name] = output
        self.dimensionality = 3 # We only support three
        self.refine_by = 2 # Octree
        # Update our parameters with the header and with some compile-time
        # constants we will set permanently.
        self.parameters.update(header_vals)
        self.parameters["Y_p"] = 0.245
        self.parameters["wmu"] = 4.0/(8.0-5.0*self.parameters["Y_p"])
        self.parameters["gamma"] = 5./3.
        self.parameters["T_CMB0"] = 2.726  
        self.parameters["T_min"] = 300.0 #T floor in K
        self.parameters["boxh"] = header_vals['boxh']
        self.parameters['ng'] = 128 # of 0 level cells in 1d 
        self.current_redshift = self.parameters["aexpn"]**-1.0 - 1.0
        self.parameters['CosmologyInitialRedshift']=self.current_redshift
        self.data_comment = header_vals['jname']
        self.current_time_raw = header_vals['t']
        self.current_time = header_vals['t']
        self.omega_lambda = header_vals['Oml0']
        self.omega_matter = header_vals['Om0']
        self.hubble_constant = header_vals['hubble']
        self.min_level = header_vals['min_level']
        self.max_level = header_vals['max_level']
        self.nhydro_vars = 10 #this gets updated later, but we'll default to this
        #nchem is nhydrovars-8, so we typically have 2 extra chem species 
        self.hubble_time  = 1.0/(self.hubble_constant*100/3.08568025e19)
        #self.hubble_time /= 3.168876e7 #Gyr in s 
        # def integrand(x,oml=self.omega_lambda,omb=self.omega_matter):
        #     return 1./(x*np.sqrt(oml+omb*x**-3.0))
        # spacings = np.logspace(-5,np.log10(self.parameters['aexpn']),1e5)
        # integrand_arr = integrand(spacings)
        # self.current_time = np.trapz(integrand_arr,dx=np.diff(spacings))
        # self.current_time *= self.hubble_time
        self.current_time = b2t(self.current_time_raw)*1.0e9*365*3600*24         
        for to_skip in ['tl','dtl','tlold','dtlold','iSO']:
            _skip_record(f)

        
        Om0 = self.parameters['Om0']
        hubble = self.parameters['hubble']
        dummy = 100.0 * hubble * np.sqrt(Om0)
        ng = self.parameters['ng']
        wmu = self.parameters["wmu"]
        boxh = header_vals['boxh'] 
        
        #distance unit #boxh is units of h^-1 Mpc
        self.parameters["r0"] = self.parameters["boxh"] / self.parameters['ng']
        r0 = self.parameters["r0"]
        #time, yrs
        self.parameters["t0"] = 2.0 / dummy * 3.0856e19 / 3.15e7
        #velocity velocity units in km/s
        self.parameters["v0"] = 50.0*self.parameters["r0"]*\
                np.sqrt(self.parameters["Om0"])
        #density = 3H0^2 * Om0 / (8*pi*G) - unit of density in Msun/Mpc^3
        self.parameters["rho0"] = 2.776e11 * hubble**2.0 * Om0
        rho0 = self.parameters["rho0"]
        #Pressure = rho0 * v0**2 - unit of pressure in g/cm/s^2
        self.parameters["P0"] = 4.697e-16 * Om0**2.0 * r0**2.0 * hubble**2.0
        #T_0 = unit of temperature in K and in keV)
        #T_0 = 2.61155 * r0**2 * wmu * Om0 ! [keV]
        self.parameters["T_0"] = 3.03e5 * r0**2.0 * wmu * Om0 # [K]
        #S_0 = unit of entropy in keV * cm^2
        self.parameters["S_0"] = 52.077 * wmu**(5.0/3.0) * hubble**(-4.0/3.0)*Om0**(1.0/3.0)*r0**2.0
        
        #mass conversion (Mbox = rho0 * Lbox^3, Mbox_code = Ng^3
        #     for non-cosmological run aM0 must be defined during initialization
        #     [aM0] = [Msun]
        self.parameters["aM0"] = rho0 * (boxh/hubble)**3.0 / ng**3.0
        
        #CGS for everything in the next block
    
        (self.ncell,) = struct.unpack('>l', _read_record(f))
        # Try to figure out the root grid dimensions
        est = int(np.rint(self.ncell**(1.0/3.0)))
        # Note here: this is the number of *cells* on the root grid.
        # This is not the same as the number of Octs.
        self.domain_dimensions = np.ones(3, dtype='int64')*est 

        self.root_grid_mask_offset = f.tell()
        #_skip_record(f) # iOctCh
        root_cells = self.domain_dimensions.prod()
        self.root_iOctChfull = _read_frecord(f,'>i')
        self.root_iOctCh = self.root_iOctChfull[:root_cells]
        self.root_iOctCh = self.root_iOctCh.reshape(self.domain_dimensions,order='F')
        self.root_grid_offset = f.tell()
        _skip_record(f) # hvar
        _skip_record(f) # var

        self.iOctFree, self.nOct = struct.unpack('>ii', _read_record(f))
        self.child_grid_offset = f.tell()

        f.close()
        
        if self.file_particle_header is not None:
            self._read_particle_header(self.file_particle_header)
        
    def _read_particle_header(self,fn):    
        """ Reads control information, various parameters from the 
            particle data set. Adapted from Daniel Ceverino's 
            Read_Particles_Binary in analysis_ART.F   
        """ 
        header_struct = [
            ('>i','pad'),
            ('45s','header'), 
            ('>f','aexpn'),
            ('>f','aexp0'),
            ('>f','amplt'),
            ('>f','astep'),

            ('>i','istep'),
            ('>f','partw'),
            ('>f','tintg'),

            ('>f','Ekin'),
            ('>f','Ekin1'),
            ('>f','Ekin2'),
            ('>f','au0'),
            ('>f','aeu0'),


            ('>i','Nrow'),
            ('>i','Ngridc'),
            ('>i','Nspecies'),
            ('>i','Nseed'),

            ('>f','Om0'),
            ('>f','Oml0'),
            ('>f','hubble'),
            ('>f','Wp5'),
            ('>f','Ocurv'),
            ('>f','Omb0'),
            ('>%ds'%(396),'extras'),
            ('>f','unknown'),

            ('>i','pad')]
        fh = open(fn,'rb')
        vals = _read_struct(fh,header_struct)
        
        for k,v in vals.iteritems():
            self.parameters[k]=v
        
        seek_extras = 137
        fh.seek(seek_extras)
        n = self.parameters['Nspecies']
<<<<<<< HEAD
        self.parameters['wspeciesf'] = na.fromfile(fh,dtype='>f',count=10)
        self.parameters['lspeciesf'] = na.fromfile(fh,dtype='>i',count=10)
        assert na.all(self.parameters['lspeciesf'][n:]==0.0)
        assert na.all(self.parameters['wspeciesf'][n:]==0.0)
        self.parameters['wspecies'] = self.parameters['wspeciesf'][:n]
        self.parameters['lspecies'] = self.parameters['lspeciesf'][:n]
=======
        self.parameters['wspecies'] = np.fromfile(fh,dtype='>f',count=10)
        self.parameters['lspecies'] = np.fromfile(fh,dtype='>i',count=10)
        self.parameters['wspecies'] = self.parameters['wspecies'][:n]
        self.parameters['lspecies'] = self.parameters['lspecies'][:n]
>>>>>>> 6c4c21c3
        fh.close()
        
        ls_nonzero = [ls for ls in self.parameters['lspecies'] if ls>0 ]
        mylog.debug("Discovered %i species of particles",len(ls_nonzero))
        mylog.debug("Particle populations: "+'%1.1e '*len(ls_nonzero),ls_nonzero)
        

    @classmethod
    def _is_valid(self, *args, **kwargs):
        if "10MpcBox" in args[0]:
            return True
        return False

def particle_assignment(grids,this_grid, 
                                  pos,
                                  particle_id,
                                  grid_indices,
                                  grid_particle_count, 
                                  domain_dimensions,
                                  max_level,
                                  subdiv=2,
                                  grids_done=0,
                                  logger=None):
    #for every particle check every child grid to see if it fits inside
    #cast the pos -> cell location index (instead of doing a LE<pos<RE check)
    #find if cell descends into the next mesh
    
    #cast every position into a cell on this grid
    #we may get negative indices or indices outside this grid
    #mask them out
    exp = domain_dimensions*subdiv**this_grid.Level
    lei= na.floor((pos-this_grid.LeftEdge)*exp).astype('int64')

    #now lookup these indices in the child index mask
    #throw out child grids = -1 and particles outside the range
    #default state is to not grid a particle
    child_idx = na.zeros(lei.shape[0],dtype='int64')-1
    #remove particles to the left or right of the grid
    lei_out  = na.any(lei>=this_grid.ActiveDimensions,axis=1)
    lei_out |= na.any(lei<0,axis=1)
    #lookup grids for every particle except the ones to the 
    leio=lei[~lei_out]
    #child_idx[~lei_out]= \
    child_idx[~lei_out]= \
            this_grid.child_index_mask[(leio[:,0],leio[:,1],leio[:,2])]
    mask = (child_idx > -1)
    #only assign the particles if they point to a grid ID that isnt -1
    grid_indices[particle_id[mask]] = child_idx[mask]
    #the number of particles on this grid is equal to those
    #that point to -1
    grid_particle_count[this_grid.id] = na.sum(~mask)
    grids_done +=1
    if logger:
        logger.update(grids_done)

    for child_grid_index in na.unique(this_grid.child_index_mask):
        if child_grid_index == -1: 
            continue
        if grids[child_grid_index].Level == max_level:
            continue
        mask = child_idx == child_grid_index
        if na.sum(mask)==0:continue
        grid_indices,grid_particle_count,grids_done = \
        particle_assignment(grids,grids[child_grid_index],
                pos[mask],particle_id[mask],
                grid_indices,grid_particle_count,
                domain_dimensions,max_level,grids_done=grids_done,
                subdiv=subdiv,logger=logger)
    return grid_indices,grid_particle_count,grids_done
<|MERGE_RESOLUTION|>--- conflicted
+++ resolved
@@ -25,12 +25,7 @@
   along with this program.  If not, see <http://www.gnu.org/licenses/>.
 """
 
-<<<<<<< HEAD
-
-import numpy as na
-=======
 import numpy as np
->>>>>>> 6c4c21c3
 import stat
 import weakref
 import cPickle
@@ -474,21 +469,12 @@
                 self.grid_dimensions[gi,:] = gd
                 assert na.all(self.grid_left_edge[gi,:]<=1.0)    
                 self.grid_levels[gi,:] = level
-<<<<<<< HEAD
-                child_mask = na.zeros(props[2,:],'uint8')
+                child_mask = np.zeros(props[2,:],'uint8')
                 amr_utils.fill_child_mask(fl,start_index,
                     self.pf.level_art_child_masks[level],
                     child_mask)
                 grids.append(self.grid(gi, self, level, fl, 
                     start_index,le,re,gd))
-=======
-                child_mask = np.zeros(props[2,:],'uint8')
-                amr_utils.fill_child_mask(fl,props[0],
-                    self.pf.level_art_child_masks[level],
-                    child_mask)
-                grids.append(self.grid(gi, self, level, fl, 
-                    props*np.array(correction).astype('int64')))
->>>>>>> 6c4c21c3
                 gi += 1
         self.grids = np.empty(len(grids), dtype='object')
         
@@ -531,26 +517,15 @@
             self.pf.particle_velocity   = self.pf.particle_velocity[npa:npb]
             self.pf.particle_velocity  *= uv #to proper cm/s
             pbar.update(4)
-<<<<<<< HEAD
-            self.pf.particle_type         = na.zeros(np,dtype='uint8')
-            self.pf.particle_mass         = na.zeros(np,dtype='float64')
-            self.pf.particle_mass_initial = na.zeros(np,dtype='float64')-1
-            self.pf.particle_creation_time= na.zeros(np,dtype='float64')-1
-            self.pf.particle_metallicity  = na.zeros(np,dtype='float64')-1
-            self.pf.particle_metallicity1 = na.zeros(np,dtype='float64')-1
-            self.pf.particle_metallicity2 = na.zeros(np,dtype='float64')-1
-            self.pf.particle_age          = na.zeros(np,dtype='float64')-1
-
-=======
             self.pf.particle_type         = np.zeros(np,dtype='uint8')
             self.pf.particle_mass         = np.zeros(np,dtype='float64')
             self.pf.particle_mass_initial = np.zeros(np,dtype='float64')-1
             self.pf.particle_creation_time= np.zeros(np,dtype='float64')-1
+            self.pf.particle_metallicity  = np.zeros(np,dtype='float64')-1
             self.pf.particle_metallicity1 = np.zeros(np,dtype='float64')-1
             self.pf.particle_metallicity2 = np.zeros(np,dtype='float64')-1
             self.pf.particle_age          = np.zeros(np,dtype='float64')-1
->>>>>>> 6c4c21c3
-            
+
             dist = self.pf['cm']/self.pf.domain_dimensions[0]
             self.pf.conversion_factors['particle_mass'] = 1.0 #solar mass in g
             self.pf.conversion_factors['particle_mass_initial'] = 1.0
@@ -654,51 +629,10 @@
             init = self.pf.particle_position.shape[0]
             pos = self.pf.particle_position
             #particle indices travel with the particle positions
-<<<<<<< HEAD
             #pos = na.vstack((na.arange(pos.shape[0]),pos.T)).T 
         for gi,g in enumerate(grids):    
             self.grids[gi]=g
                     
-=======
-            #pos = np.vstack((np.arange(pos.shape[0]),pos.T)).T 
-            if type(self.pf.grid_particles) == type(5):
-                particle_level = min(self.pf.max_level,self.pf.grid_particles)
-            else:
-                particle_level = 2
-            grid_particle_count = np.zeros((len(grids),1),dtype='int64')
-
-            pbar = get_pbar("Gridding Particles ",init)
-            assignment,ilists = amr_utils.assign_particles_to_cell_lists(
-                    self.grid_levels.ravel().astype('int32'),
-                    np.zeros(len(pos[:,0])).astype('int32')-1,
-                    particle_level, #dont grid particles past this
-                    self.grid_left_edge.astype('float32'),
-                    self.grid_right_edge.astype('float32'),
-                    pos[:,0].astype('float32'),
-                    pos[:,1].astype('float32'),
-                    pos[:,2].astype('float32'))
-            pbar.finish()
-            
-            pbar = get_pbar("Filling grids ",init)
-            for gidx,(g,ilist) in enumerate(zip(grids,ilists)):
-                np = len(ilist)
-                grid_particle_count[gidx,0]=np
-                g.hierarchy.grid_particle_count = grid_particle_count
-                g.particle_indices = ilist
-                grids[gidx] = g
-                done += np
-                pbar.update(done)
-            pbar.finish()
-
-            #assert init-done== 0 #we have gridded every particle
-            
-        pbar = get_pbar("Finalizing grids ",len(grids))
-        for gi, g in enumerate(grids): 
-            self.grids[gi] = g
-        pbar.finish()
-            
->>>>>>> 6c4c21c3
-
     def _get_grid_parents(self, grid, LE, RE):
         mask = np.zeros(self.num_grids, dtype='bool')
         grids, grid_ind = self.get_box_grids(LE, RE)
@@ -734,43 +668,8 @@
                 g.OverlappingSiblings = siblings.tolist()
             g._prepare_grid()
             g._setup_dx()
-<<<<<<< HEAD
         pb.finish()
-        #self.max_level = self.grid_levels.max()
-=======
         self.max_level = self.grid_levels.max()
-
-    # def _populate_grid_objects(self):
-    #     mask = np.empty(self.grids.size, dtype='int32')
-    #     pb = get_pbar("Populating grids", len(self.grids))
-    #     for gi,g in enumerate(self.grids):
-    #         pb.update(gi)
-    #         amr_utils.get_box_grids_level(self.grid_left_edge[gi,:],
-    #                             self.grid_right_edge[gi,:],
-    #                             g.Level - 1,
-    #                             self.grid_left_edge, self.grid_right_edge,
-    #                             self.grid_levels, mask)
-    #         parents = self.grids[mask.astype("bool")]
-    #         if len(parents) > 0:
-    #             g.Parent.extend((p for p in parents.tolist()
-    #                     if p.locations[0,0] == g.locations[0,0]))
-    #             for p in parents: p.Children.append(g)
-    #         # Now we do overlapping siblings; note that one has to "win" with
-    #         # siblings, so we assume the lower ID one will "win"
-    #         amr_utils.get_box_grids_level(self.grid_left_edge[gi,:],
-    #                             self.grid_right_edge[gi,:],
-    #                             g.Level,
-    #                             self.grid_left_edge, self.grid_right_edge,
-    #                             self.grid_levels, mask, gi)
-    #         mask[gi] = False
-    #         siblings = self.grids[mask.astype("bool")]
-    #         if len(siblings) > 0:
-    #             g.OverlappingSiblings = siblings.tolist()
-    #         g._prepare_grid()
-    #         g._setup_dx()
-    #     pb.finish()
-    #     self.max_level = self.grid_levels.max()
->>>>>>> 6c4c21c3
 
     def _setup_field_list(self):
         if self.parameter_file.use_particles:
@@ -1157,19 +1056,12 @@
         seek_extras = 137
         fh.seek(seek_extras)
         n = self.parameters['Nspecies']
-<<<<<<< HEAD
-        self.parameters['wspeciesf'] = na.fromfile(fh,dtype='>f',count=10)
-        self.parameters['lspeciesf'] = na.fromfile(fh,dtype='>i',count=10)
-        assert na.all(self.parameters['lspeciesf'][n:]==0.0)
-        assert na.all(self.parameters['wspeciesf'][n:]==0.0)
+        self.parameters['wspeciesf'] = np.fromfile(fh,dtype='>f',count=10)
+        self.parameters['lspeciesf'] = np.fromfile(fh,dtype='>i',count=10)
+        assert np.all(self.parameters['lspeciesf'][n:]==0.0)
+        assert np.all(self.parameters['wspeciesf'][n:]==0.0)
         self.parameters['wspecies'] = self.parameters['wspeciesf'][:n]
         self.parameters['lspecies'] = self.parameters['lspeciesf'][:n]
-=======
-        self.parameters['wspecies'] = np.fromfile(fh,dtype='>f',count=10)
-        self.parameters['lspecies'] = np.fromfile(fh,dtype='>i',count=10)
-        self.parameters['wspecies'] = self.parameters['wspecies'][:n]
-        self.parameters['lspecies'] = self.parameters['lspecies'][:n]
->>>>>>> 6c4c21c3
         fh.close()
         
         ls_nonzero = [ls for ls in self.parameters['lspecies'] if ls>0 ]
