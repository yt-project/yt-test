"""
ART-specific IO



"""

#-----------------------------------------------------------------------------
# Copyright (c) 2013, yt Development Team.
#
# Distributed under the terms of the Modified BSD License.
#
# The full license is in the file COPYING.txt, distributed with this software.
#-----------------------------------------------------------------------------


import numpy as np
import struct
import os
import os.path

from yt.funcs import *
from yt.utilities.io_handler import \
    BaseIOHandler
from yt.utilities.fortran_utils import *
from yt.utilities.logger import ytLogger as mylog
from yt.frontends.art.definitions import *
from yt.utilities.physical_constants import sec_per_year


class IOHandlerART(BaseIOHandler):
    _dataset_type = "art"
    tb, ages = None, None
    cache = None
    masks = None
    caching = True

    def __init__(self, *args, **kwargs):
        self.cache = {}
        self.masks = {}
        super(IOHandlerART, self).__init__(*args, **kwargs)
        self.ws = self.pf.parameters["wspecies"]
        self.ls = self.pf.parameters["lspecies"]
        self.file_particle = self.pf._file_particle_data
        self.file_stars = self.pf._file_particle_stars
        self.Nrow = self.pf.parameters["Nrow"]

    def _read_fluid_selection(self, chunks, selector, fields, size):
        # Chunks in this case will have affiliated domain subset objects
        # Each domain subset will contain a hydro_offset array, which gives
        # pointers to level-by-level hydro information
        tr = defaultdict(list)
        cp = 0
        for chunk in chunks:
            for subset in chunk.objs:
                # Now we read the entire thing
                f = open(subset.domain.ds._file_amr, "rb")
                # This contains the boundary information, so we skim through
                # and pick off the right vectors
                rv = subset.fill(f, fields, selector)
                for ft, f in fields:
                    d = rv.pop(f)
                    mylog.debug("Filling %s with %s (%0.3e %0.3e) (%s:%s)",
                                f, d.size, d.min(), d.max(),
                                cp, cp+d.size)
                    tr[(ft, f)].append(d)
                cp += d.size
        d = {}
        for field in fields:
            d[field] = np.concatenate(tr.pop(field))
        return d

    def _get_mask(self, selector, ftype):
        key = (selector, ftype)
        if key in self.masks.keys() and self.caching:
            return self.masks[key]
<<<<<<< HEAD
        pf = self.pf
=======
        ds = self.ds
        ptmax = self.ws[-1]
        pbool, idxa, idxb = _determine_field_size(ds, ftype, self.ls, ptmax)
>>>>>>> 5be20728
        pstr = 'particle_position_%s'
        x,y,z = [self._get_field((ftype, pstr % ax)) for ax in 'xyz']
        mask = selector.select_points(x, y, z, 0.0)
        if self.caching:
            self.masks[key] = mask
            return self.masks[key]
        else:
            return mask

    def _read_particle_coords(self, chunks, ptf):
        for chunk in chunks:
            for ptype, field_list in sorted(ptf.items()):
                x = self._get_field((ptype, "particle_position_x"))
                y = self._get_field((ptype, "particle_position_y"))
                z = self._get_field((ptype, "particle_position_z"))
                yield ptype, (x, y, z)

    def _read_particle_fields(self, chunks, ptf, selector):
        for chunk in chunks:
            for ptype, field_list in sorted(ptf.items()):
                x = self._get_field((ptype, "particle_position_x"))
                y = self._get_field((ptype, "particle_position_y"))
                z = self._get_field((ptype, "particle_position_z"))
                mask = selector.select_points(x, y, z, 0.0)
                if mask is None: continue
                for field in field_list:
                    data = self._get_field((ptype, field))
                    yield (ptype, field), data[mask]

    def _get_field(self,  field):
        if field in self.cache.keys() and self.caching:
            mylog.debug("Cached %s", str(field))
            return self.cache[field]
        mylog.debug("Reading %s", str(field))
        tr = {}
        ftype, fname = field
        ptmax = self.ws[-1]
        pbool, idxa, idxb = _determine_field_size(self.ds, ftype, 
                                                  self.ls, ptmax)
        npa = idxb - idxa
        sizes = np.diff(np.concatenate(([0], self.ls)))
        rp = lambda ax: read_particles(
            self.file_particle, self.Nrow, idxa=idxa,
            idxb=idxb, fields=ax)
        for i, ax in enumerate('xyz'):
            if fname.startswith("particle_position_%s" % ax):
                dd = self.ds.domain_dimensions[0]
                off = 1.0/dd
                tr[field] = rp([ax])[0]/dd - off
            if fname.startswith("particle_velocity_%s" % ax):
                tr[field], = rp(['v'+ax])
        if fname == "particle_mass":
            a = 0
            data = np.zeros(npa, dtype='f8')
            for ptb, size, m in zip(pbool, sizes, self.ws):
                if ptb:
                    data[a:a+size] = m
                    a += size
            tr[field] = data
        elif fname == "particle_index":
            tr[field] = np.arange(idxa, idxb)
        elif fname == "particle_type":
            a = 0
            data = np.zeros(npa, dtype='int')
            for i, (ptb, size) in enumerate(zip(pbool, sizes)):
                if ptb:
                    data[a: a + size] = i
                    a += size
            tr[field] = data
        if pbool[-1] and fname in particle_star_fields:
            data = read_star_field(self.file_stars, field=fname)
            temp = tr.get(field, np.zeros(npa, 'f8'))
            nstars = self.ls[-1]-self.ls[-2]
            if nstars > 0:
                temp[-nstars:] = data
            tr[field] = temp
        if fname == "particle_creation_time":
            self.tb, self.ages, data = interpolate_ages(
                tr[field][-nstars:],
                self.file_stars,
                self.tb,
                self.ages,
                self.ds.current_time)
            temp = tr.get(field, np.zeros(npa, 'f8'))
            temp[-nstars:] = data
            tr[field] = temp
            del data
        # We check again, after it's been filled
        if fname == "particle_mass":
            # We now divide by NGrid in order to make this match up.  Note that
            # this means that even when requested in *code units*, we are
            # giving them as modified by the ng value.  This only works for
            # dark_matter -- stars are regular matter.
            tr[field] /= self.pf.domain_dimensions.prod()
        if tr == {}:
            tr = dict((f, np.array([])) for f in fields)
        if self.caching:
            self.cache[field] = tr[field]
            return self.cache[field]
        else:
            return tr[field]

<<<<<<< HEAD
def _determine_field_size(pf, field, lspecies, ptmax):
=======
    def _read_particle_selection(self, chunks, selector, fields):
        chunk = chunks.next()
        self.ds = chunk.objs[0].domain.ds
        self.ws = self.ds.parameters["wspecies"]
        self.ls = self.ds.parameters["lspecies"]
        self.file_particle = self.ds._file_particle_data
        self.file_stars = self.ds._file_particle_stars
        self.Nrow = self.ds.parameters["Nrow"]
        data = {f:np.array([]) for f in fields}
        for f in fields:
            ftype, fname = f
            mask = self._get_mask(selector, ftype)
            arr = self._get_field(f)[mask].astype('f8')
            data[f] = np.concatenate((arr, data[f]))
        return data

def _determine_field_size(ds, field, lspecies, ptmax):
>>>>>>> 5be20728
    pbool = np.zeros(len(lspecies), dtype="bool")
    idxas = np.concatenate(([0, ], lspecies[:-1]))
    idxbs = lspecies
    if "specie" in field:
        index = int(field.replace("specie", ""))
        pbool[index] = True
    else:
        raise RuntimeError
    idxa, idxb = idxas[pbool][0], idxbs[pbool][-1]
    return pbool, idxa, idxb


def interpolate_ages(data, file_stars, interp_tb=None, interp_ages=None,
                     current_time=None):
    if interp_tb is None:
        tdum, adum = read_star_field(file_stars,
                                     field="tdum")
        # timestamp of file should match amr timestamp
        if current_time:
            tdiff = b2t(tdum)-current_time/(sec_per_year*1e9)
            if np.abs(tdiff) < 1e-4:
                mylog.info("Timestamp mismatch in star " +
                           "particle header")
        mylog.info("Interpolating ages")
        interp_tb, interp_ages = b2t(data)
    temp = np.interp(data, interp_tb, interp_ages)
    temp *= 1.0e9*sec_per_year
    return interp_tb, interp_ages, temp


def _read_art_level_info(f, level_oct_offsets, level, coarse_grid=128,
                         ncell0=None, root_level=None):
    pos = f.tell()
    f.seek(level_oct_offsets[level])
    # Get the info for this level, skip the rest
    junk, nLevel, iOct = read_vector(f, 'i', '>')

    # fortran indices start at 1

    # Skip all the oct index data
    le = np.zeros((nLevel, 3), dtype='int64')
    fl = np.ones((nLevel, 6), dtype='int64')
    iocts = np.zeros(nLevel+1, dtype='int64')
    idxa, idxb = 0, 0
    chunk = long(1e6)  # this is ~111MB for 15 dimensional 64 bit arrays
    left = nLevel
    while left > 0:
        this_chunk = min(chunk, left)
        idxb = idxa+this_chunk
        data = np.fromfile(f, dtype='>i', count=this_chunk*15)
        data = data.reshape(this_chunk, 15)
        left -= this_chunk
        le[idxa:idxb, :] = data[:, 1:4]
        fl[idxa:idxb, 1] = np.arange(idxa, idxb)
        # pad byte is last, LL2, then ioct right before it
        iocts[idxa:idxb] = data[:, -3]
        idxa = idxa+this_chunk
    del data

    # emulate fortran code
    #     do ic1 = 1 , nLevel
    #       read(19) (iOctPs(i,iOct),i=1,3),(iOctNb(i,iOct),i=1,6),
    #&                iOctPr(iOct), iOctLv(iOct), iOctLL1(iOct),
    #&                iOctLL2(iOct)
    #       iOct = iOctLL1(iOct)

    # ioct always represents the index of the next variable
    # not the current, so shift forward one index
    # the last index isn't used
    ioctso = iocts.copy()
    iocts[1:] = iocts[:-1]  # shift
    iocts = iocts[:nLevel]  # chop off the last, unused, index
    iocts[0] = iOct  # starting value

    # now correct iocts for fortran indices start @ 1
    iocts = iocts-1

    assert np.unique(iocts).shape[0] == nLevel

    # left edges are expressed as if they were on
    # level 15, so no matter what level max(le)=2**15
    # correct to the yt convention
    # le = le/2**(root_level-1-level)-1

    # try to find the root_level first
    def cfc(root_level, level, le):
        d_x = 1.0/(2.0**(root_level-level+1))
        fc = (d_x * le) - 2**(level-1)
        return fc
    if root_level is None:
        root_level = np.floor(np.log2(le.max()*1.0/coarse_grid))
        root_level = root_level.astype('int64')
        for i in range(10):
            fc = cfc(root_level, level, le)
            go = np.diff(np.unique(fc)).min() < 1.1
            if go:
                break
            root_level += 1
    else:
        fc = cfc(root_level, level, le)
    unitary_center = fc/(coarse_grid*2.0**(level-1))
    assert np.all(unitary_center < 1.0)

    # again emulate the fortran code
    # This is all for calculating child oct locations
    # iC_ = iC + nbshift
    # iO = ishft ( iC_ , - ndim )
    # id = ishft ( 1, MaxLevel - iOctLv(iO) )
    # j  = iC_ + 1 - ishft( iO , ndim )
    # Posx   = d_x * (iOctPs(1,iO) + sign ( id , idelta(j,1) ))
    # Posy   = d_x * (iOctPs(2,iO) + sign ( id , idelta(j,2) ))
    # Posz   = d_x * (iOctPs(3,iO) + sign ( id , idelta(j,3) ))
    # idelta = [[-1,  1, -1,  1, -1,  1, -1,  1],
              #[-1, -1,  1,  1, -1, -1,  1,  1],
              #[-1, -1, -1, -1,  1,  1,  1,  1]]
    # idelta = np.array(idelta)
    # if ncell0 is None:
        # ncell0 = coarse_grid**3
    # nchild = 8
    # ndim = 3
    # nshift = nchild -1
    # nbshift = nshift - ncell0
    # iC = iocts #+ nbshift
    # iO = iC >> ndim #possibly >>
    # id = 1 << (root_level - level)
    # j = iC + 1 - ( iO << 3)
    # delta = np.abs(id)*idelta[:,j-1]

    # try without the -1
    # le = le/2**(root_level+1-level)
    # now read the hvars and vars arrays
    # we are looking for iOctCh
    # we record if iOctCh is >0, in which it is subdivided
    # iOctCh  = np.zeros((nLevel+1,8),dtype='bool')
    f.seek(pos)
    return unitary_center, fl, iocts, nLevel, root_level

def get_ranges(skip, count, field, words=6, real_size=4, np_per_page=4096**2, 
                  num_pages=1):
    #translate every particle index into a file position ranges
    ranges = []
    arr_size = np_per_page * real_size
    page_size = words * np_per_page * real_size
    idxa, idxb = 0, 0
    posa, posb = 0, 0
    left = count
    for page in range(num_pages):
        idxb += np_per_page
        for i, fname in enumerate(['x', 'y', 'z', 'vx', 'vy', 'vz']):
            posb += arr_size
            if i == field or fname == field:
                if skip < np_per_page and count > 0:
                    left_in_page = np_per_page - skip
                    this_count = min(left_in_page, count)
                    count -= this_count
                    start = posa + skip * real_size
                    end = posa + this_count * real_size
                    ranges.append((start, this_count))
                    skip = 0
                    assert end <= posb
                else:
                    skip -= np_per_page
            posa += arr_size
        idxa += np_per_page
    assert count == 0
    return ranges


def read_particles(file, Nrow, idxa, idxb, fields):
    words = 6  # words (reals) per particle: x,y,z,vx,vy,vz
    real_size = 4  # for file_particle_data; not always true?
    np_per_page = Nrow**2  # defined in ART a_setup.h, # of particles/page
    num_pages = os.path.getsize(file)/(real_size*words*np_per_page)
    fh = open(file, 'r')
    skip, count = idxa, idxb - idxa
    kwargs = dict(words=words, real_size=real_size, 
                  np_per_page=np_per_page, num_pages=num_pages)
    arrs = []
    for field in fields:
        ranges = get_ranges(skip, count, field, **kwargs)
        data = None
        for seek, this_count in ranges:
            fh.seek(seek)
            temp = np.fromfile(fh, count=this_count, dtype='>f4')
            if data is None:
                data = temp
            else:
                data = np.concatenate((data, temp))
        arrs.append(data.astype('f8'))
    fh.close()
    return arrs


def read_star_field(file, field=None):
    data = {}
    with open(file, 'rb') as fh:
        for dtype, variables in star_struct:
            found = field in variables or field == variables
            if found:
                data[field] = read_vector(fh, dtype[1], dtype[0])
            else:
                skip(fh, endian='>')
    return data.pop(field)


def _read_child_mask_level(f, level_child_offsets, level, nLevel, nhydro_vars):
    f.seek(level_child_offsets[level])
    nvals = nLevel * (nhydro_vars + 6)  # 2 vars, 2 pads
    ioctch = np.zeros(nLevel, dtype='uint8')
    idc = np.zeros(nLevel, dtype='int32')

    chunk = long(1e6)
    left = nLevel
    width = nhydro_vars+6
    a, b = 0, 0
    while left > 0:
        chunk = min(chunk, left)
        b += chunk
        arr = np.fromfile(f, dtype='>i', count=chunk*width)
        arr = arr.reshape((width, chunk), order="F")
        assert np.all(arr[0, :] == arr[-1, :])  # pads must be equal
        idc[a:b] = arr[1, :]-1  # fix fortran indexing
        ioctch[a:b] = arr[
            2, :] == 0  # if it is above zero, then refined available
        # zero in the mask means there is refinement available
        a = b
        left -= chunk
    assert left == 0
    return idc, ioctch

nchem = 8+2
dtyp = np.dtype(">i4,>i8,>i8"+",>%sf4" % (nchem) +
                ",>%sf4" % (2)+",>i4")


def _read_child_level(
    f, level_child_offsets, level_oct_offsets, level_info, level,
    fields, domain_dimensions, ncell0, nhydro_vars=10, nchild=8,
        noct_range=None):
    # emulate the fortran code for reading cell data
    # read ( 19 ) idc, iOctCh(idc), (hvar(i,idc),i=1,nhvar),
    #    &                 (var(i,idc), i=2,3)
    # contiguous 8-cell sections are for the same oct;
    # ie, we don't write out just the 0 cells, then the 1 cells
    # optionally, we only read noct_range to save memory
    left_index, fl, octs, nocts, root_level = _read_art_level_info(f,
                                                                   level_oct_offsets, level, coarse_grid=domain_dimensions[0])
    if noct_range is None:
        nocts = level_info[level]
        ncells = nocts*8
        f.seek(level_child_offsets[level])
        arr = np.fromfile(f, dtype=hydro_struct, count=ncells)
        assert np.all(arr['pad1'] == arr['pad2'])  # pads must be equal
        # idc = np.argsort(arr['idc']) #correct fortran indices
        # translate idc into icell, and then to iOct
        icell = (arr['idc'] >> 3) << 3
        iocts = (icell-ncell0)/nchild  # without a F correction, theres a +1
        # assert that the children are read in the same order as the octs
        assert np.all(octs == iocts[::nchild])
    else:
        start, end = noct_range
        nocts = min(end-start, level_info[level])
        end = start + nocts
        ncells = nocts*8
        skip = np.dtype(hydro_struct).itemsize*start*8
        f.seek(level_child_offsets[level]+skip)
        arr = np.fromfile(f, dtype=hydro_struct, count=ncells)
        assert np.all(arr['pad1'] == arr['pad2'])  # pads must be equal
    source = {}
    for field in fields:
        sh = (nocts, 8)
        source[field] = np.reshape(arr[field], sh, order='C').astype('float64')
    return source


def _read_root_level(f, level_offsets, level_info, nhydro_vars=10):
    nocts = level_info[0]
    f.seek(level_offsets[0])  # Ditch the header
    hvar = read_vector(f, 'f', '>')
    var = read_vector(f, 'f', '>')
    hvar = hvar.reshape((nhydro_vars, nocts*8), order="F")
    var = var.reshape((2, nocts*8), order="F")
    arr = np.concatenate((hvar, var))
    return arr

# All of these functions are to convert from hydro time var to
# proper time
sqrt = np.sqrt
sign = np.sign


def find_root(f, a, b, tol=1e-6):
    c = (a+b)/2.0
    last = -np.inf
    assert(sign(f(a)) != sign(f(b)))
    while np.abs(f(c)-last) > tol:
        last = f(c)
        if sign(last) == sign(f(b)):
            b = c
        else:
            a = c
        c = (a+b)/2.0
    return c


def quad(fintegrand, xmin, xmax, n=1e4):
    spacings = np.logspace(np.log10(xmin), np.log10(xmax), n)
    integrand_arr = fintegrand(spacings)
    val = np.trapz(integrand_arr, dx=np.diff(spacings))
    return val


def a2b(at, Om0=0.27, Oml0=0.73, h=0.700):
    def f_a2b(x):
        val = 0.5*sqrt(Om0) / x**3.0
        val /= sqrt(Om0/x**3.0 + Oml0 + (1.0 - Om0-Oml0)/x**2.0)
        return val
    # val, err = si.quad(f_a2b,1,at)
    val = quad(f_a2b, 1, at)
    return val


def b2a(bt, **kwargs):
    # converts code time into expansion factor
    # if Om0 ==1and OmL == 0 then b2a is (1 / (1-td))**2
    # if bt < -190.0 or bt > -.10:  raise 'bt outside of range'
    f_b2a = lambda at: a2b(at, **kwargs)-bt
    return find_root(f_b2a, 1e-4, 1.1)
    # return so.brenth(f_b2a,1e-4,1.1)
    # return brent.brent(f_b2a)


def a2t(at, Om0=0.27, Oml0=0.73, h=0.700):
    integrand = lambda x: 1./(x*sqrt(Oml0+Om0*x**-3.0))
    # current_time,err = si.quad(integrand,0.0,at,epsabs=1e-6,epsrel=1e-6)
    current_time = quad(integrand, 1e-4, at)
    # spacings = np.logspace(-5,np.log10(at),1e5)
    # integrand_arr = integrand(spacings)
    # current_time = np.trapz(integrand_arr,dx=np.diff(spacings))
    current_time *= 9.779/h
    return current_time


def b2t(tb, n=1e2, logger=None, **kwargs):
    tb = np.array(tb)
    if isinstance(tb, type(1.1)):
        return a2t(b2a(tb))
    if tb.shape == ():
        return a2t(b2a(tb))
    if len(tb) < n:
        n = len(tb)
    age_min = a2t(b2a(tb.max(), **kwargs), **kwargs)
    age_max = a2t(b2a(tb.min(), **kwargs), **kwargs)
    tbs = -1.*np.logspace(np.log10(-tb.min()),
                          np.log10(-tb.max()), n)
    ages = []
    for i, tbi in enumerate(tbs):
        ages += a2t(b2a(tbi)),
        if logger:
            logger(i)
    ages = np.array(ages)
    return tbs, ages<|MERGE_RESOLUTION|>--- conflicted
+++ resolved
@@ -39,11 +39,11 @@
         self.cache = {}
         self.masks = {}
         super(IOHandlerART, self).__init__(*args, **kwargs)
-        self.ws = self.pf.parameters["wspecies"]
-        self.ls = self.pf.parameters["lspecies"]
-        self.file_particle = self.pf._file_particle_data
-        self.file_stars = self.pf._file_particle_stars
-        self.Nrow = self.pf.parameters["Nrow"]
+        self.ws = self.ds.parameters["wspecies"]
+        self.ls = self.ds.parameters["lspecies"]
+        self.file_particle = self.ds._file_particle_data
+        self.file_stars = self.ds._file_particle_stars
+        self.Nrow = self.ds.parameters["Nrow"]
 
     def _read_fluid_selection(self, chunks, selector, fields, size):
         # Chunks in this case will have affiliated domain subset objects
@@ -74,13 +74,7 @@
         key = (selector, ftype)
         if key in self.masks.keys() and self.caching:
             return self.masks[key]
-<<<<<<< HEAD
-        pf = self.pf
-=======
         ds = self.ds
-        ptmax = self.ws[-1]
-        pbool, idxa, idxb = _determine_field_size(ds, ftype, self.ls, ptmax)
->>>>>>> 5be20728
         pstr = 'particle_position_%s'
         x,y,z = [self._get_field((ftype, pstr % ax)) for ax in 'xyz']
         mask = selector.select_points(x, y, z, 0.0)
@@ -174,7 +168,7 @@
             # this means that even when requested in *code units*, we are
             # giving them as modified by the ng value.  This only works for
             # dark_matter -- stars are regular matter.
-            tr[field] /= self.pf.domain_dimensions.prod()
+            tr[field] /= self.ds.domain_dimensions.prod()
         if tr == {}:
             tr = dict((f, np.array([])) for f in fields)
         if self.caching:
@@ -183,27 +177,7 @@
         else:
             return tr[field]
 
-<<<<<<< HEAD
 def _determine_field_size(pf, field, lspecies, ptmax):
-=======
-    def _read_particle_selection(self, chunks, selector, fields):
-        chunk = chunks.next()
-        self.ds = chunk.objs[0].domain.ds
-        self.ws = self.ds.parameters["wspecies"]
-        self.ls = self.ds.parameters["lspecies"]
-        self.file_particle = self.ds._file_particle_data
-        self.file_stars = self.ds._file_particle_stars
-        self.Nrow = self.ds.parameters["Nrow"]
-        data = {f:np.array([]) for f in fields}
-        for f in fields:
-            ftype, fname = f
-            mask = self._get_mask(selector, ftype)
-            arr = self._get_field(f)[mask].astype('f8')
-            data[f] = np.concatenate((arr, data[f]))
-        return data
-
-def _determine_field_size(ds, field, lspecies, ptmax):
->>>>>>> 5be20728
     pbool = np.zeros(len(lspecies), dtype="bool")
     idxas = np.concatenate(([0, ], lspecies[:-1]))
     idxbs = lspecies
