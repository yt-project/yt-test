"""
Tipsy tests using the OWLS HDF5-Gadget dataset




"""

#-----------------------------------------------------------------------------
# Copyright (c) 2013, yt Development Team.
#
# Distributed under the terms of the Modified BSD License.
#
# The full license is in the file COPYING.txt, distributed with this software.
#-----------------------------------------------------------------------------

from yt.testing import *
from yt.utilities.answer_testing.framework import \
    requires_pf, \
    small_patch_amr, \
    big_patch_amr, \
    data_dir_load, \
    PixelizedProjectionValuesTest, \
<<<<<<< HEAD
    FieldValuesTest
from yt.frontends.sph.api import OWLSDataset
=======
    FieldValuesTest, \
    create_obj
from yt.frontends.sph.api import OWLSStaticOutput
>>>>>>> 01f85390

_fields = (("deposit", "all_density"), ("deposit", "all_count"),
           ("deposit", "PartType0_density"),
           ("deposit", "PartType4_density"))

os33 = "snapshot_033/snap_033.0.hdf5"
@requires_pf(os33)
def test_snapshot_033():
    pf = data_dir_load(os33)
    yield assert_equal, str(pf), "snap_033"
    dso = [ None, ("sphere", ("c", (0.1, 'unitary')))]
    dd = pf.h.all_data()
    yield assert_equal, dd["Coordinates"].shape[0], 2*(128*128*128)
    yield assert_equal, dd["Coordinates"].shape[1], 3
    tot = sum(dd[ptype,"Coordinates"].shape[0]
              for ptype in pf.particle_types if ptype != "all")
    yield assert_equal, tot, (2*128*128*128)
    for ds in dso:
        for field in _fields:
            for axis in [0, 1, 2]:
                for weight_field in [None, "Density"]:
                    yield PixelizedProjectionValuesTest(
                        os33, axis, field, weight_field,
                        ds)
            yield FieldValuesTest(os33, field, ds)
        dobj = create_obj(pf, ds)
        s1 = dobj["Ones"].sum()
        s2 = sum(mask.sum() for block, mask in dobj.blocks)
        yield assert_equal, s1, s2<|MERGE_RESOLUTION|>--- conflicted
+++ resolved
@@ -21,14 +21,9 @@
     big_patch_amr, \
     data_dir_load, \
     PixelizedProjectionValuesTest, \
-<<<<<<< HEAD
-    FieldValuesTest
-from yt.frontends.sph.api import OWLSDataset
-=======
     FieldValuesTest, \
     create_obj
-from yt.frontends.sph.api import OWLSStaticOutput
->>>>>>> 01f85390
+from yt.frontends.sph.api import OWLSDataset
 
 _fields = (("deposit", "all_density"), ("deposit", "all_count"),
            ("deposit", "PartType0_density"),
