--- conflicted
+++ resolved
@@ -315,17 +315,12 @@
     @parallel_passthrough
     def _mpi_catarray(self, data):
         self._barrier()
-        print MPI.COMM_WORLD.rank, data.shape
         if MPI.COMM_WORLD.rank == 0:
             data = self.__mpi_recvarrays(data)
         else:
             _send_array(data, dest=0, tag=0)
         mylog.debug("Opening MPI Broadcast on %s", MPI.COMM_WORLD.rank)
         data = _bcast_array(data, root=0)
-<<<<<<< HEAD
-        print MPI.COMM_WORLD.rank, data.shape
-=======
->>>>>>> f683bff3
         self._barrier()
         return data
 
