--- conflicted
+++ resolved
@@ -27,6 +27,18 @@
 from yt.funcs import *
 import string, re, gc, time, cPickle, pdb
 from itertools import chain, izip
+try:
+    import yt.ramses_reader as ramses_reader
+except ImportError:
+    mylog.warning("Ramses Reader not imported")
+
+def num_deep_inc(f):
+    def wrap(self, *args, **kwargs):
+        self.num_deep += 1
+        rv = f(self, *args, **kwargs)
+        self.num_deep -= 1
+        return rv
+    return wrap
 
 class AMRHierarchy(ObjectFindingMixin, ParallelAnalysisInterface):
     float_type = 'float64'
@@ -1610,7 +1622,6 @@
                       convert_function=cf, take_log=False)
 
     def _setup_derived_fields(self):
-<<<<<<< HEAD
         self.derived_field_list = []
 
 class RAMSESHierarchy(AMRHierarchy):
@@ -1778,6 +1789,3 @@
 
     def _setup_data_io(self):
         self.io = io_registry[self.data_style](self.tree_proxy)
-=======
-        self.derived_field_list = []
->>>>>>> 2a17b92d
