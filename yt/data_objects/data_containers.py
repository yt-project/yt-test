"""
Various non-grid data containers.



"""

#-----------------------------------------------------------------------------
# Copyright (c) 2013, yt Development Team.
#
# Distributed under the terms of the Modified BSD License.
#
# The full license is in the file COPYING.txt, distributed with this software.
#-----------------------------------------------------------------------------

import itertools
import uuid

import numpy as np
import weakref
import shelve

from collections import defaultdict
from contextlib import contextmanager

from yt.data_objects.particle_io import particle_handler_registry
from yt.fields.derived_field import \
    DerivedField
from yt.frontends.ytdata.utilities import \
    save_as_dataset
from yt.funcs import \
    get_output_filename, \
    mylog, \
    ensure_list, \
    fix_axis, \
    iterable
from yt.units.unit_object import UnitParseError
from yt.units.yt_array import \
    YTArray, \
    YTQuantity
import yt.units.dimensions as ytdims
from yt.utilities.exceptions import \
    YTUnitConversionError, \
    YTFieldUnitError, \
    YTFieldUnitParseError, \
    YTSpatialFieldUnitError, \
    YTCouldNotGenerateField, \
    YTFieldNotParseable, \
    YTFieldNotFound, \
    YTFieldTypeNotFound, \
    YTDataSelectorNotImplemented, \
    YTDimensionalityError
from yt.utilities.lib.marching_cubes import \
    march_cubes_grid, march_cubes_grid_flux
from yt.utilities.parallel_tools.parallel_analysis_interface import \
    ParallelAnalysisInterface
from yt.utilities.parameter_file_storage import \
    ParameterFileStore
from yt.utilities.amr_kdtree.api import \
    AMRKDTree
from .derived_quantities import DerivedQuantityCollection
from yt.fields.field_exceptions import \
    NeedsGridType
import yt.geometry.selection_routines
from yt.geometry.selection_routines import \
    compose_selector
from yt.extern.six import add_metaclass, string_types

data_object_registry = {}

def force_array(item, shape):
    try:
        return item.copy()
    except AttributeError:
        if item:
            return np.ones(shape, dtype='bool')
        else:
            return np.zeros(shape, dtype='bool')

def restore_field_information_state(func):
    """
    A decorator that takes a function with the API of (self, grid, field)
    and ensures that after the function is called, the field_parameters will
    be returned to normal.
    """
    def save_state(self, grid, field=None, *args, **kwargs):
        old_params = grid.field_parameters
        grid.field_parameters = self.field_parameters
        tr = func(self, grid, field, *args, **kwargs)
        grid.field_parameters = old_params
        return tr
    return save_state

class YTFieldData(dict):
    """
    A Container object for field data, instead of just having it be a dict.
    """
    pass

class RegisteredDataContainer(type):
    def __init__(cls, name, b, d):
        type.__init__(cls, name, b, d)
        if hasattr(cls, "_type_name") and not cls._skip_add:
            data_object_registry[cls._type_name] = cls

@add_metaclass(RegisteredDataContainer)
class YTDataContainer(object):
    """
    Generic YTDataContainer container.  By itself, will attempt to
    generate field, read fields (method defined by derived classes)
    and deal with passing back and forth field parameters.
    """
    _chunk_info = None
    _num_ghost_zones = 0
    _con_args = ()
    _skip_add = False
    _container_fields = ()
    _tds_attrs = ()
    _tds_fields = ()
    _field_cache = None
    _index = None

    def __init__(self, ds, field_parameters):
        """
        Typically this is never called directly, but only due to inheritance.
        It associates a :class:`~yt.data_objects.api.Dataset` with the class,
        sets its initial set of fields, and the remainder of the arguments
        are passed as field_parameters.
        """
        # ds is typically set in the new object type created in Dataset._add_object_class
        # but it can also be passed as a parameter to the constructor, in which case it will
        # override the default. This code ensures it is never not set.
        if ds is not None:
            self.ds = ds
        else:
            if not hasattr(self, "ds"):
                raise RuntimeError("Error: ds must be set either through class type or parameter to the constructor")

        self._current_particle_type = "all"
        self._current_fluid_type = self.ds.default_fluid_type
        self.ds.objects.append(weakref.proxy(self))
        mylog.debug("Appending object to %s (type: %s)", self.ds, type(self))
        self.field_data = YTFieldData()
        self._default_field_parameters = {
            'center': self.ds.arr(np.zeros(3, dtype='float64'), 'cm'),
            'bulk_velocity': self.ds.arr(np.zeros(3, dtype='float64'), 'cm/s'),
            'normal': self.ds.arr([0.0, 0.0, 1.0], ''),
        }
        if field_parameters is None: field_parameters = {}
        self._set_default_field_parameters()
        for key, val in field_parameters.items():
            self.set_field_parameter(key, val)

    @property
    def pf(self):
        return getattr(self, 'ds', None)

    @property
    def index(self):
        if self._index is not None:
            return self._index
        self._index = self.ds.index
        return self._index

    def _debug(self):
        """
        When called from within a derived field, this will run pdb.  However,
        during field detection, it will not.  This allows you to more easily
        debug fields that are being called on actual objects.
        """
        import pdb
        pdb.set_trace()

    def _set_default_field_parameters(self):
        self.field_parameters = {}
        for k,v in self._default_field_parameters.items():
            self.set_field_parameter(k,v)

    def _is_default_field_parameter(self, parameter):
        if parameter not in self._default_field_parameters:
            return False
        return self._default_field_parameters[parameter] is \
          self.field_parameters[parameter]

    def apply_units(self, arr, units):
        return self.ds.arr(arr, input_units = units)

    def _set_center(self, center):
        if center is None:
            self.center = None
            return
        elif isinstance(center, YTArray):
            self.center = self.ds.arr(center.copy())
            self.center.convert_to_units('code_length')
        elif isinstance(center, (list, tuple, np.ndarray)):
            if isinstance(center[0], YTQuantity):
                self.center = self.ds.arr([c.copy() for c in center])
                self.center.convert_to_units('code_length')
            else:
                self.center = self.ds.arr(center, 'code_length')
        elif isinstance(center, string_types):
            if center.lower() in ("c", "center"):
                self.center = self.ds.domain_center
            # is this dangerous for race conditions?
            elif center.lower() in ("max", "m"):
                self.center = self.ds.find_max(("gas", "density"))[1]
            elif center.startswith("max_"):
                self.center = self.ds.find_max(center[4:])[1]
        else:
            self.center = self.ds.arr(center, 'code_length', dtype='float64')
        self.set_field_parameter('center', self.center)

    def get_field_parameter(self, name, default=None):
        """
        This is typically only used by derived field functions, but
        it returns parameters used to generate fields.
        """
        if name in self.field_parameters:
            return self.field_parameters[name]
        else:
            return default

    def set_field_parameter(self, name, val):
        """
        Here we set up dictionaries that get passed up and down and ultimately
        to derived fields.
        """
        self.field_parameters[name] = val

    def has_field_parameter(self, name):
        """
        Checks if a field parameter is set.
        """
        return name in self.field_parameters

    def convert(self, datatype):
        """
        This will attempt to convert a given unit to cgs from code units.
        It either returns the multiplicative factor or throws a KeyError.
        """
        return self.ds[datatype]

    def clear_data(self):
        """
        Clears out all data from the YTDataContainer instance, freeing memory.
        """
        self.field_data.clear()

    def has_key(self, key):
        """
        Checks if a data field already exists.
        """
        return key in self.field_data

    def keys(self):
        return self.field_data.keys()

    def _reshape_vals(self, arr):
        return arr

    def __getitem__(self, key):
        """
        Returns a single field.  Will add if necessary.
        """
        f = self._determine_fields([key])[0]
        if f not in self.field_data and key not in self.field_data:
            if f in self._container_fields:
                self.field_data[f] = \
                    self.ds.arr(self._generate_container_field(f))
                return self.field_data[f]
            else:
                self.get_data(f)
        # fi.units is the unit expression string. We depend on the registry
        # hanging off the dataset to define this unit object.
        # Note that this is less succinct so that we can account for the case
        # when there are, for example, no elements in the object.
        rv = self.field_data.get(f, None)
        if rv is None:
            if isinstance(f, tuple):
                fi = self.ds._get_field_info(*f)
            elif isinstance(f, bytes):
                fi = self.ds._get_field_info("unknown", f)
            rv = self.ds.arr(self.field_data[key], fi.units)
        return rv

    def __setitem__(self, key, val):
        """
        Sets a field to be some other value.
        """
        self.field_data[key] = val

    def __delitem__(self, key):
        """
        Deletes a field
        """
        if key not in self.field_data:
            key = self._determine_fields(key)[0]
        del self.field_data[key]

    def _generate_field(self, field):
        ftype, fname = field
        finfo = self.ds._get_field_info(*field)
        with self._field_type_state(ftype, finfo):
            if fname in self._container_fields:
                tr = self._generate_container_field(field)
            if finfo.particle_type:
                tr = self._generate_particle_field(field)
            else:
                tr = self._generate_fluid_field(field)
            if tr is None:
                raise YTCouldNotGenerateField(field, self.ds)
            return tr

    def _generate_fluid_field(self, field):
        # First we check the validator
        ftype, fname = field
        finfo = self.ds._get_field_info(ftype, fname)
        if self._current_chunk is None or \
           self._current_chunk.chunk_type != "spatial":
            gen_obj = self
        else:
            gen_obj = self._current_chunk.objs[0]
            gen_obj.field_parameters = self.field_parameters
        try:
            finfo.check_available(gen_obj)
        except NeedsGridType as ngt_exception:
            rv = self._generate_spatial_fluid(field, ngt_exception.ghost_zones)
        else:
            rv = finfo(gen_obj)
        return rv

    def _generate_spatial_fluid(self, field, ngz):
        finfo = self.ds._get_field_info(*field)
        if finfo.units is None:
            raise YTSpatialFieldUnitError(field)
        units = finfo.units
        rv = self.ds.arr(np.empty(self.ires.size, dtype="float64"), units)
        ind = 0
        if ngz == 0:
            deps = self._identify_dependencies([field], spatial = True)
            deps = self._determine_fields(deps)
            for io_chunk in self.chunks([], "io", cache = False):
                for i,chunk in enumerate(self.chunks([], "spatial", ngz = 0,
                                                    preload_fields = deps)):
                    o = self._current_chunk.objs[0]
                    with o._activate_cache():
                        ind += o.select(self.selector, self[field], rv, ind)
        else:
            chunks = self.index._chunk(self, "spatial", ngz = ngz)
            for i, chunk in enumerate(chunks):
                with self._chunked_read(chunk):
                    gz = self._current_chunk.objs[0]
                    gz.field_parameters = self.field_parameters
                    wogz = gz._base_grid
                    ind += wogz.select(
                        self.selector,
                        gz[field][ngz:-ngz, ngz:-ngz, ngz:-ngz],
                        rv, ind)
        return rv

    def _generate_particle_field(self, field):
        # First we check the validator
        ftype, fname = field
        if self._current_chunk is None or \
           self._current_chunk.chunk_type != "spatial":
            gen_obj = self
        else:
            gen_obj = self._current_chunk.objs[0]
        try:
            finfo = self.ds._get_field_info(*field)
            finfo.check_available(gen_obj)
        except NeedsGridType as ngt_exception:
            if ngt_exception.ghost_zones != 0:
                raise NotImplementedError
            size = self._count_particles(ftype)
            rv = self.ds.arr(np.empty(size, dtype="float64"), finfo.units)
            ind = 0
            for io_chunk in self.chunks([], "io", cache = False):
                for i, chunk in enumerate(self.chunks(field, "spatial")):
                    x, y, z = (self[ftype, 'particle_position_%s' % ax]
                               for ax in 'xyz')
                    if x.size == 0: continue
                    mask = self._current_chunk.objs[0].select_particles(
                        self.selector, x, y, z)
                    if mask is None: continue
                    # This requests it from the grid and does NOT mask it
                    data = self[field][mask]
                    rv[ind:ind+data.size] = data
                    ind += data.size
        else:
            with self._field_type_state(ftype, finfo, gen_obj):
                rv = self.ds._get_field_info(*field)(gen_obj)
        return rv

    def _count_particles(self, ftype):
        for (f1, f2), val in self.field_data.items():
            if f1 == ftype:
                return val.size
        size = 0
        for io_chunk in self.chunks([], "io", cache = False):
            for i,chunk in enumerate(self.chunks([], "spatial")):
                x, y, z = (self[ftype, 'particle_position_%s' % ax]
                            for ax in 'xyz')
                if x.size == 0: continue
                size += self._current_chunk.objs[0].count_particles(
                    self.selector, x, y, z)
        return size

    def _generate_container_field(self, field):
        raise NotImplementedError

    def _parameter_iterate(self, seq):
        for obj in seq:
            old_fp = obj.field_parameters
            obj.field_parameters = self.field_parameters
            yield obj
            obj.field_parameters = old_fp

    _key_fields = None
    def write_out(self, filename, fields=None, format="%0.16e"):
        if fields is None: fields=sorted(self.field_data.keys())
        if self._key_fields is None: raise ValueError
        field_order = self._key_fields[:]
        for field in field_order: self[field]
        field_order += [field for field in fields if field not in field_order]
        fid = open(filename,"w")
        fid.write("\t".join(["#"] + field_order + ["\n"]))
        field_data = np.array([self.field_data[field] for field in field_order])
        for line in range(field_data.shape[1]):
            field_data[:,line].tofile(fid, sep="\t", format=format)
            fid.write("\n")
        fid.close()

    def save_object(self, name, filename = None):
        """
        Save an object.  If *filename* is supplied, it will be stored in
        a :mod:`shelve` file of that name.  Otherwise, it will be stored via
        :meth:`yt.data_objects.api.GridIndex.save_object`.
        """
        if filename is not None:
            ds = shelve.open(filename, protocol=-1)
            if name in ds:
                mylog.info("Overwriting %s in %s", name, filename)
            ds[name] = self
            ds.close()
        else:
            self.index.save_object(self, name)

<<<<<<< HEAD
=======
    def to_dataframe(self, fields = None):
        r"""Export a data object to a pandas DataFrame.

        This function will take a data object and construct from it and
        optionally a list of fields a pandas DataFrame object.  If pandas is
        not importable, this will raise ImportError.

        Parameters
        ----------
        fields : list of strings or tuples, default None
            If this is supplied, it is the list of fields to be exported into
            the data frame.  If not supplied, whatever fields presently exist
            will be used.

        Returns
        -------
        df : DataFrame
            The data contained in the object.

        Examples
        --------

        >>> dd = ds.all_data()
        >>> df1 = dd.to_dataframe(["density", "temperature"])
        >>> dd["velocity_magnitude"]
        >>> df2 = dd.to_dataframe()
        """
        import pandas as pd
        data = {}
        if fields is not None:
            for f in fields:
                data[f] = self[f]
        else:
            data.update(self.field_data)
        df = pd.DataFrame(data)
        return df

    def save_as_dataset(self, filename=None, fields=None):
        r"""Export a data object to a reloadable yt dataset.

        This function will take a data object and output a dataset 
        containing either the fields presently existing or fields 
        given in the ``fields`` list.  The resulting dataset can be
        reloaded as a yt dataset.

        Parameters
        ----------
        filename : str, optional
            The name of the file to be written.  If None, the name 
            will be a combination of the original dataset and the type 
            of data container.
        fields : list of strings or tuples, optional
            If this is supplied, it is the list of fields to be saved to
            disk.  If not supplied, all the fields that have been queried
            will be saved.

        Returns
        -------
        filename : str
            The name of the file that has been created.

        Examples
        --------

        >>> import yt
        >>> ds = yt.load("enzo_tiny_cosmology/DD0046/DD0046")
        >>> sp = ds.sphere(ds.domain_center, (10, "Mpc"))
        >>> fn = sp.save_as_dataset(fields=["density", "temperature"])
        >>> sphere_ds = yt.load(fn)
        >>> # the original data container is available as the data attribute
        >>> print (sds.data["density"])
        [  4.46237613e-32   4.86830178e-32   4.46335118e-32 ...,   6.43956165e-30
           3.57339907e-30   2.83150720e-30] g/cm**3
        >>> ad = sphere_ds.all_data()
        >>> print (ad["temperature"])
        [  1.00000000e+00   1.00000000e+00   1.00000000e+00 ...,   4.40108359e+04
           4.54380547e+04   4.72560117e+04] K

        """

        keyword = "%s_%s" % (str(self.ds), self._type_name)
        filename = get_output_filename(filename, keyword, ".h5")

        data = {}
        if fields is not None:
            for f in self._determine_fields(fields):
                data[f] = self[f]
        else:
            data.update(self.field_data)
        # get the extra fields needed to reconstruct the container
        tds_fields = tuple(self._determine_fields(list(self._tds_fields)))
        for f in [f for f in self._container_fields + tds_fields \
                  if f not in data]:
            data[f] = self[f]
        data_fields = list(data.keys())

        need_grid_positions = False
        need_particle_positions = False
        ptypes = []
        ftypes = {}
        for field in data_fields:
            if field in self._container_fields:
                ftypes[field] = "grid"
                need_grid_positions = True
            elif self.ds.field_info[field].particle_type:
                if field[0] not in ptypes:
                    ptypes.append(field[0])
                ftypes[field] = field[0]
                need_particle_positions = True
            else:
                ftypes[field] = "grid"
                need_grid_positions = True
        # projections and slices use px and py, so don't need positions
        if self._type_name in ["cutting", "proj", "slice"]:
            need_grid_positions = False

        if need_particle_positions:
            for ax in "xyz":
                for ptype in ptypes:
                    p_field = (ptype, "particle_position_%s" % ax)
                    if p_field in self.ds.field_info and p_field not in data:
                        data_fields.append(field)
                        ftypes[p_field] = p_field[0]
                        data[p_field] = self[p_field]
        if need_grid_positions:
            for ax in "xyz":
                g_field = ("index", ax)
                if g_field in self.ds.field_info and g_field not in data:
                    data_fields.append(g_field)
                    ftypes[g_field] = "grid"
                    data[g_field] = self[g_field]
                g_field = ("index", "d" + ax)
                if g_field in self.ds.field_info and g_field not in data:
                    data_fields.append(g_field)
                    ftypes[g_field] = "grid"
                    data[g_field] = self[g_field]

        extra_attrs = dict([(arg, getattr(self, arg, None))
                            for arg in self._con_args + self._tds_attrs])
        extra_attrs["con_args"] = self._con_args
        extra_attrs["data_type"] = "yt_data_container"
        extra_attrs["container_type"] = self._type_name
        extra_attrs["dimensionality"] = self._dimensionality
        save_as_dataset(self.ds, filename, data, field_types=ftypes,
                        extra_attrs=extra_attrs)

        return filename

>>>>>>> 0b78f46f
    def to_glue(self, fields, label="yt", data_collection=None):
        """
        Takes specific *fields* in the container and exports them to
        Glue (http://www.glueviz.org) for interactive
        analysis. Optionally add a *label*. If you are already within
        the Glue environment, you can pass a *data_collection* object,
        otherwise Glue will be started.
        """
        from glue.core import DataCollection, Data
        from glue.qt.glue_application import GlueApplication

        gdata = Data(label=label)
        for component_name in fields:
            gdata.add_component(self[component_name], component_name)

        if data_collection is None:
            dc = DataCollection([gdata])
            app = GlueApplication(dc)
            app.start()
        else:
            data_collection.append(gdata)

    # Numpy-like Operations
    def argmax(self, field, axis=None):
        r"""Return the values at which the field is maximized.

        This will, in a parallel-aware fashion, find the maximum value and then
        return to you the values at that maximum location that are requested
        for "axis".  By default it will return the spatial positions (in the
        natural coordinate system), but it can be any field

        Parameters
        ----------
        field : string or tuple of strings
            The field to maximize.
        axis : string or list of strings, optional
            If supplied, the fields to sample along; if not supplied, defaults
            to the coordinate fields.  This can be the name of the coordinate
            fields (i.e., 'x', 'y', 'z') or a list of fields, but cannot be 0,
            1, 2.

        Returns
        -------
        A list of YTQuantities as specified by the axis argument.

        Examples
        --------

        >>> temp_at_max_rho = reg.argmax("density", axis="temperature")
        >>> max_rho_xyz = reg.argmax("density")
        >>> t_mrho, v_mrho = reg.argmax("density", axis=["temperature",
        ...                 "velocity_magnitude"])
        >>> x, y, z = reg.argmax("density")

        """
        if axis is None:
            mv, pos0, pos1, pos2 = self.quantities.max_location(field)
            return pos0, pos1, pos2
        rv = self.quantities.sample_at_max_field_values(field, axis)
        if len(rv) == 2:
            return rv[1]
        return rv[1:]

    def argmin(self, field, axis=None):
        r"""Return the values at which the field is minimized.

        This will, in a parallel-aware fashion, find the minimum value and then
        return to you the values at that minimum location that are requested
        for "axis".  By default it will return the spatial positions (in the
        natural coordinate system), but it can be any field

        Parameters
        ----------
        field : string or tuple of strings
            The field to minimize.
        axis : string or list of strings, optional
            If supplied, the fields to sample along; if not supplied, defaults
            to the coordinate fields.  This can be the name of the coordinate
            fields (i.e., 'x', 'y', 'z') or a list of fields, but cannot be 0,
            1, 2.

        Returns
        -------
        A list of YTQuantities as specified by the axis argument.

        Examples
        --------

        >>> temp_at_min_rho = reg.argmin("density", axis="temperature")
        >>> min_rho_xyz = reg.argmin("density")
        >>> t_mrho, v_mrho = reg.argmin("density", axis=["temperature",
        ...                 "velocity_magnitude"])
        >>> x, y, z = reg.argmin("density")

        """
        if axis is None:
            mv, pos0, pos1, pos2 = self.quantities.min_location(field)
            return pos0, pos1, pos2
        rv = self.quantities.sample_at_min_field_values(field, axis)
        if len(rv) == 2:
            return rv[1]
        return rv[1:]

    def _compute_extrema(self, field):
        if self._extrema_cache is None:
            self._extrema_cache = {}
        if field not in self._extrema_cache:
            # Note we still need to call extrema for each field, as of right
            # now
            mi, ma = self.quantities.extrema(field)
            self._extrema_cache[field] = (mi, ma)
        return self._extrema_cache[field]

    _extrema_cache = None
    def max(self, field, axis=None):
        r"""Compute the maximum of a field, optionally along an axis.

        This will, in a parallel-aware fashion, compute the maximum of the
        given field.  Supplying an axis will result in a return value of a
        YTProjection, with method 'mip' for maximum intensity.  If the max has
        already been requested, it will use the cached extrema value.

        Parameters
        ----------
        field : string or tuple of strings
            The field to maximize.
        axis : string, optional
            If supplied, the axis to project the maximum along.

        Returns
        -------
        Either a scalar or a YTProjection.

        Examples
        --------

        >>> max_temp = reg.max("temperature")
        >>> max_temp_proj = reg.max("temperature", axis="x")
        """
        if axis is None:
            rv = ()
            fields = ensure_list(field)
            for f in fields:
                rv += (self._compute_extrema(f)[1],)
            if len(fields) == 1:
                return rv[0]
            else:
                return rv
        elif axis in self.ds.coordinates.axis_name:
            r = self.ds.proj(field, axis, data_source=self, method="mip")
            return r
        else:
            raise NotImplementedError("Unknown axis %s" % axis)

    def min(self, field, axis=None):
        r"""Compute the minimum of a field.

        This will, in a parallel-aware fashion, compute the minimum of the
        given field.  Supplying an axis is not currently supported.  If the max
        has already been requested, it will use the cached extrema value.

        Parameters
        ----------
        field : string or tuple of strings
            The field to minimize.
        axis : string, optional
            If supplied, the axis to compute the minimum along.

        Returns
        -------
        Scalar.

        Examples
        --------

        >>> min_temp = reg.min("temperature")
        """
        if axis is None:
            rv = ()
            fields = ensure_list(field)
            for f in ensure_list(fields):
                rv += (self._compute_extrema(f)[0],)
            if len(fields) == 1:
                return rv[0]
            else:
                return rv
            return rv
        elif axis in self.ds.coordinates.axis_name:
            raise NotImplementedError("Minimum intensity projection not"
                                      " implemented.")
        else:
            raise NotImplementedError("Unknown axis %s" % axis)

    def std(self, field, weight=None):
        raise NotImplementedError

    def ptp(self, field):
        r"""Compute the range of values (maximum - minimum) of a field.

        This will, in a parallel-aware fashion, compute the "peak-to-peak" of
        the given field.

        Parameters
        ----------
        field : string or tuple of strings
            The field to average.

        Returns
        -------
        Scalar

        Examples
        --------

        >>> rho_range = reg.ptp("density")
        """
        ex = self._compute_extrema(field)
        return ex[1] - ex[0]

    def hist(self, field, weight = None, bins = None):
        raise NotImplementedError

    def mean(self, field, axis=None, weight='ones'):
        r"""Compute the mean of a field, optionally along an axis, with a
        weight.

        This will, in a parallel-aware fashion, compute the mean of the
        given field.  If an axis is supplied, it will return a projection,
        where the weight is also supplied.  By default the weight is "ones",
        resulting in a strict average.

        Parameters
        ----------
        field : string or tuple of strings
            The field to average.
        axis : string, optional
            If supplied, the axis to compute the mean along (i.e., to project
            along)
        weight : string, optional
            The field to use as a weight.

        Returns
        -------
        Scalar or YTProjection.

        Examples
        --------

        >>> avg_rho = reg.mean("density", weight="cell_volume")
        >>> rho_weighted_T = reg.mean("temperature", axis="y", weight="density")
        """
        if axis in self.ds.coordinates.axis_name:
            r = self.ds.proj(field, axis, data_source=self, weight_field=weight)
        elif axis is None:
            if weight is None:
                r = self.quantities.total_quantity(field)
            else:
                r = self.quantities.weighted_average_quantity(field, weight)
        else:
            raise NotImplementedError("Unknown axis %s" % axis)
        return r

    def sum(self, field, axis=None):
        r"""Compute the sum of a field, optionally along an axis.

        This will, in a parallel-aware fashion, compute the sum of the given
        field.  If an axis is specified, it will return a projection (using
        method type "sum", which does not take into account path length) along
        that axis.

        Parameters
        ----------
        field : string or tuple of strings
            The field to sum.
        axis : string, optional
            If supplied, the axis to sum along.

        Returns
        -------
        Either a scalar or a YTProjection.

        Examples
        --------

        >>> total_vol = reg.sum("cell_volume")
        >>> cell_count = reg.sum("ones", axis="x")
        """
        # Because we're using ``sum`` to specifically mean a sum or a
        # projection with the method="sum", we do not utilize the ``mean``
        # function.
        if axis in self.ds.coordinates.axis_name:
            with self._field_parameter_state({'axis':axis}):
                r = self.ds.proj(field, axis, data_source=self, method="sum")
        elif axis is None:
            r = self.quantities.total_quantity(field)
        else:
            raise NotImplementedError("Unknown axis %s" % axis)
        return r

    def integrate(self, field, axis=None):
        r"""Compute the integral (projection) of a field along an axis.

        This projects a field along an axis.

        Parameters
        ----------
        field : string or tuple of strings
            The field to project.
        axis : string
            The axis to project along.

        Returns
        -------
        YTProjection

        Examples
        --------

        >>> column_density = reg.integrate("density", axis="z")
        """
        if axis in self.ds.coordinates.axis_name:
            r = self.ds.proj(field, axis, data_source=self)
        else:
            raise NotImplementedError("Unknown axis %s" % axis)
        return r

    @property
    def _hash(self):
        s = "%s" % self
        try:
            import hashlib
            return hashlib.md5(s.encode('utf-8')).hexdigest()
        except ImportError:
            return s

    def __reduce__(self):
        args = tuple([self.ds._hash(), self._type_name] +
                     [getattr(self, n) for n in self._con_args] +
                     [self.field_parameters])
        return (_reconstruct_object, args)

    def __repr__(self):
        # We'll do this the slow way to be clear what's going on
        s = "%s (%s): " % (self.__class__.__name__, self.ds)
        for i in self._con_args:
            try:
                s += ", %s=%s" % (i, getattr(self, i).in_base(unit_system=self.ds.unit_system))
            except AttributeError:
                s += ", %s=%s" % (i, getattr(self, i))
        return s

    @contextmanager
    def _field_parameter_state(self, field_parameters):
        # What we're doing here is making a copy of the incoming field
        # parameters, and then updating it with our own.  This means that we'll
        # be using our own center, if set, rather than the supplied one.  But
        # it also means that any additionally set values can override it.
        old_field_parameters = self.field_parameters
        new_field_parameters = field_parameters.copy()
        new_field_parameters.update(old_field_parameters)
        self.field_parameters = new_field_parameters
        yield
        self.field_parameters = old_field_parameters

    @contextmanager
    def _field_type_state(self, ftype, finfo, obj = None):
        if obj is None: obj = self
        old_particle_type = obj._current_particle_type
        old_fluid_type = obj._current_fluid_type
        if finfo.particle_type:
            obj._current_particle_type = ftype
        else:
            obj._current_fluid_type = ftype
        yield
        obj._current_particle_type = old_particle_type
        obj._current_fluid_type = old_fluid_type

    def _determine_fields(self, fields):
        fields = ensure_list(fields)
        explicit_fields = []
        for field in fields:
            if field in self._container_fields:
                explicit_fields.append(field)
                continue
            if isinstance(field, tuple):
                if len(field) != 2 or \
                   not isinstance(field[0], string_types) or \
                   not isinstance(field[1], string_types):
                    raise YTFieldNotParseable(field)
                ftype, fname = field
                finfo = self.ds._get_field_info(ftype, fname)
            elif isinstance(field, DerivedField):
                ftype, fname = field.name
                finfo = field
            else:
                fname = field
                finfo = self.ds._get_field_info("unknown", fname)
                if finfo.particle_type:
                    ftype = self._current_particle_type
                else:
                    ftype = self._current_fluid_type
                    if (ftype, fname) not in self.ds.field_info:
                        ftype = self.ds._last_freq[0]

                # really ugly check to ensure that this field really does exist somewhere,
                # in some naming convention, before returning it as a possible field type
                if (ftype,fname) not in self.ds.field_info and \
                        (ftype,fname) not in self.ds.field_list and \
                        fname not in self.ds.field_list and \
                        (ftype,fname) not in self.ds.derived_field_list and \
                        fname not in self.ds.derived_field_list and \
                        (ftype,fname) not in self._container_fields:
                    raise YTFieldNotFound((ftype,fname),self.ds)

            # these tests are really insufficient as a field type may be valid, and the
            # field name may be valid, but not the combination (field type, field name)
            if finfo.particle_type and ftype not in self.ds.particle_types:
                raise YTFieldTypeNotFound(ftype, ds=self.ds)
            elif not finfo.particle_type and ftype not in self.ds.fluid_types:
                raise YTFieldTypeNotFound(ftype, ds=self.ds)
            explicit_fields.append((ftype, fname))
        return explicit_fields

    _tree = None

    @property
    def tiles(self):
        if self._tree is not None: return self._tree
        self._tree = AMRKDTree(self.ds, data_source=self)
        return self._tree

    @property
    def blocks(self):
        for io_chunk in self.chunks([], "io"):
            for i,chunk in enumerate(self.chunks([], "spatial", ngz = 0)):
                # For grids this will be a grid object, and for octrees it will
                # be an OctreeSubset.  Note that we delegate to the sub-object.
                o = self._current_chunk.objs[0]
                for b, m in o.select_blocks(self.selector):
                    if m is None: continue
                    yield b, m

class GenerationInProgress(Exception):
    def __init__(self, fields):
        self.fields = fields
        super(GenerationInProgress, self).__init__()

class YTSelectionContainer(YTDataContainer, ParallelAnalysisInterface):
    _locked = False
    _sort_by = None
    _selector = None
    _current_chunk = None
    _data_source = None
    _dimensionality = None

    def __init__(self, ds, field_parameters, data_source=None):
        ParallelAnalysisInterface.__init__(self)
        super(YTSelectionContainer, self).__init__(ds, field_parameters)
        self._data_source = data_source
        if data_source is not None:
            if data_source.ds is not self.ds:
                raise RuntimeError("Attempted to construct a DataContainer with a data_source "
                                   "from a different DataSet", ds, data_source.ds)
            if data_source._dimensionality < self._dimensionality:
                raise RuntimeError("Attempted to construct a DataContainer with a data_source "
                                   "of lower dimensionality (%u vs %u)" %
                                    (data_source._dimensionality, self._dimensionality))
            self.field_parameters.update(data_source.field_parameters)
        self.quantities = DerivedQuantityCollection(self)

    @property
    def selector(self):
        if self._selector is not None: return self._selector
        s_module = getattr(self, '_selector_module',
                           yt.geometry.selection_routines)
        sclass = getattr(s_module,
                         "%s_selector" % self._type_name, None)
        if sclass is None:
            raise YTDataSelectorNotImplemented(self._type_name)

        if self._data_source is not None:
            self._selector = compose_selector(self, self._data_source.selector, sclass(self))
        else:
            self._selector = sclass(self)
        return self._selector

    def chunks(self, fields, chunking_style, **kwargs):
        # This is an iterator that will yield the necessary chunks.
        self.get_data() # Ensure we have built ourselves
        if fields is None: fields = []
        for chunk in self.index._chunk(self, chunking_style, **kwargs):
            with self._chunked_read(chunk):
                self.get_data(fields)
                # NOTE: we yield before releasing the context
                yield self

    def _identify_dependencies(self, fields_to_get, spatial = False):
        inspected = 0
        fields_to_get = fields_to_get[:]
        for field in itertools.cycle(fields_to_get):
            if inspected >= len(fields_to_get): break
            inspected += 1
            fi = self.ds._get_field_info(*field)
            fd = self.ds.field_dependencies.get(field, None) or \
                 self.ds.field_dependencies.get(field[1], None)
            # This is long overdue.  Any time we *can't* find a field
            # dependency -- for instance, if the derived field has been added
            # after dataset instantiation -- let's just try to
            # recalculate it.
            if fd is None:
                try:
                    fd = fi.get_dependencies(ds = self.ds)
                    self.ds.field_dependencies[field] = fd
                except:
                    continue
            requested = self._determine_fields(list(set(fd.requested)))
            deps = [d for d in requested if d not in fields_to_get]
            fields_to_get += deps
        return fields_to_get

    def get_data(self, fields=None):
        if self._current_chunk is None:
            self.index._identify_base_chunk(self)
        if fields is None: return
        nfields = []
        apply_fields = defaultdict(list)
        for field in self._determine_fields(fields):
            if field[0] in self.ds.filtered_particle_types:
                f = self.ds.known_filters[field[0]]
                apply_fields[field[0]].append(
                    (f.filtered_type, field[1]))
            else:
                nfields.append(field)
        for filter_type in apply_fields:
            f = self.ds.known_filters[filter_type]
            with f.apply(self):
                self.get_data(apply_fields[filter_type])
        fields = nfields
        if len(fields) == 0: return
        # Now we collect all our fields
        # Here is where we need to perform a validation step, so that if we
        # have a field requested that we actually *can't* yet get, we put it
        # off until the end.  This prevents double-reading fields that will
        # need to be used in spatial fields later on.
        fields_to_get = []
        # This will be pre-populated with spatial fields
        fields_to_generate = []
        for field in self._determine_fields(fields):
            if field in self.field_data: continue
            finfo = self.ds._get_field_info(*field)
            try:
                finfo.check_available(self)
            except NeedsGridType:
                fields_to_generate.append(field)
                continue
            fields_to_get.append(field)
        if len(fields_to_get) == 0 and len(fields_to_generate) == 0:
            return
        elif self._locked is True:
            raise GenerationInProgress(fields)
        # Track which ones we want in the end
        ofields = set(list(self.field_data.keys())
                    + fields_to_get
                    + fields_to_generate)
        # At this point, we want to figure out *all* our dependencies.
        fields_to_get = self._identify_dependencies(fields_to_get,
            self._spatial)
        # We now split up into readers for the types of fields
        fluids, particles = [], []
        finfos = {}
        for ftype, fname in fields_to_get:
            finfo = self.ds._get_field_info(ftype, fname)
            finfos[ftype, fname] = finfo
            if finfo.particle_type:
                particles.append((ftype, fname))
            elif (ftype, fname) not in fluids:
                fluids.append((ftype, fname))
        # The _read method will figure out which fields it needs to get from
        # disk, and return a dict of those fields along with the fields that
        # need to be generated.
        read_fluids, gen_fluids = self.index._read_fluid_fields(
                                        fluids, self, self._current_chunk)
        for f, v in read_fluids.items():
            self.field_data[f] = self.ds.arr(v, input_units = finfos[f].units)
            self.field_data[f].convert_to_units(finfos[f].output_units)

        read_particles, gen_particles = self.index._read_particle_fields(
                                        particles, self, self._current_chunk)
        for f, v in read_particles.items():
            self.field_data[f] = self.ds.arr(v, input_units = finfos[f].units)
            self.field_data[f].convert_to_units(finfos[f].output_units)

        fields_to_generate += gen_fluids + gen_particles
        self._generate_fields(fields_to_generate)
        for field in list(self.field_data.keys()):
            if field not in ofields:
                self.field_data.pop(field)

    def _generate_fields(self, fields_to_generate):
        index = 0
        with self._field_lock():
            # At this point, we assume that any fields that are necessary to
            # *generate* a field are in fact already available to us.  Note
            # that we do not make any assumption about whether or not the
            # fields have a spatial requirement.  This will be checked inside
            # _generate_field, at which point additional dependencies may
            # actually be noted.
            while any(f not in self.field_data for f in fields_to_generate):
                field = fields_to_generate[index % len(fields_to_generate)]
                index += 1
                if field in self.field_data: continue
                fi = self.ds._get_field_info(*field)
                try:
                    fd = self._generate_field(field)
                    if fd is None:
                        raise RuntimeError
                    if fi.units is None:
                        # first time calling a field with units='auto', so we
                        # infer the units from the units of the data we get back
                        # from the field function and use these units for future
                        # field accesses
                        units = getattr(fd, 'units', '')
                        if units == '':
                            dimensions = ytdims.dimensionless
                        else:
                            dimensions = units.dimensions
                            units = str(units.get_base_equivalent(self.ds.unit_system.name))
                        if fi.dimensions != dimensions:
                            raise YTDimensionalityError(fi.dimensions, dimensions)
                        fi.units = units
                        self.field_data[field] = self.ds.arr(fd, units)
                        msg = ("Field %s was added without specifying units, "
                               "assuming units are %s")
                        mylog.warn(msg % (fi.name, units))
                    try:
                        fd.convert_to_units(fi.units)
                    except AttributeError:
                        # If the field returns an ndarray, coerce to a
                        # dimensionless YTArray and verify that field is
                        # supposed to be unitless
                        fd = self.ds.arr(fd, '')
                        if fi.units != '':
                            raise YTFieldUnitError(fi, fd.units)
                    except YTUnitConversionError:
                        raise YTFieldUnitError(fi, fd.units)
                    except UnitParseError:
                        raise YTFieldUnitParseError(fi)
                    self.field_data[field] = fd
                except GenerationInProgress as gip:
                    for f in gip.fields:
                        if f not in fields_to_generate:
                            fields_to_generate.append(f)

    @contextmanager
    def _field_lock(self):
        self._locked = True
        yield
        self._locked = False

    @contextmanager
    def _chunked_read(self, chunk):
        # There are several items that need to be swapped out
        # field_data, size, shape
        old_field_data, self.field_data = self.field_data, YTFieldData()
        old_chunk, self._current_chunk = self._current_chunk, chunk
        old_locked, self._locked = self._locked, False
        yield
        self.field_data = old_field_data
        self._current_chunk = old_chunk
        self._locked = old_locked

    @contextmanager
    def _activate_cache(self):
        cache = self._field_cache or {}
        old_fields = {}
        for field in (f for f in cache if f in self.field_data):
            old_fields[field] = self.field_data[field]
        self.field_data.update(cache)
        yield
        for field in cache:
            self.field_data.pop(field)
            if field in old_fields:
                self.field_data[field] = old_fields.pop(field)
        self._field_cache = None

    def _initialize_cache(self, cache):
        # Wipe out what came before
        self._field_cache = {}
        self._field_cache.update(cache)

    @property
    def icoords(self):
        if self._current_chunk is None:
            self.index._identify_base_chunk(self)
        return self._current_chunk.icoords

    @property
    def fcoords(self):
        if self._current_chunk is None:
            self.index._identify_base_chunk(self)
        return self._current_chunk.fcoords

    @property
    def ires(self):
        if self._current_chunk is None:
            self.index._identify_base_chunk(self)
        return self._current_chunk.ires

    @property
    def fwidth(self):
        if self._current_chunk is None:
            self.index._identify_base_chunk(self)
        return self._current_chunk.fwidth

    @property
    def fcoords_vertex(self):
        if self._current_chunk is None:
            self.index._identify_base_chunk(self)
        return self._current_chunk.fcoords_vertex


class YTSelectionContainer0D(YTSelectionContainer):
    _spatial = False
    _dimensionality = 0
    def __init__(self, ds, field_parameters = None, data_source = None):
        super(YTSelectionContainer0D, self).__init__(
            ds, field_parameters, data_source)

class YTSelectionContainer1D(YTSelectionContainer):
    _spatial = False
    _dimensionality = 1
    def __init__(self, ds, field_parameters = None, data_source = None):
        super(YTSelectionContainer1D, self).__init__(
            ds, field_parameters, data_source)
        self._grids = None
        self._sortkey = None
        self._sorted = {}

class YTSelectionContainer2D(YTSelectionContainer):
    _key_fields = ['px','py','pdx','pdy']
    _dimensionality = 2
    """
    Prepares the YTSelectionContainer2D, normal to *axis*.  If *axis* is 4, we are not
    aligned with any axis.
    """
    _spatial = False
    def __init__(self, axis, ds, field_parameters = None, data_source = None):
        super(YTSelectionContainer2D, self).__init__(
            ds, field_parameters, data_source)
        # We need the ds, which will exist by now, for fix_axis.
        self.axis = fix_axis(axis, self.ds)
        self.set_field_parameter("axis", axis)

    def _convert_field_name(self, field):
        return field

    def _get_pw(self, fields, center, width, origin, plot_type):
        from yt.visualization.plot_window import \
            get_window_parameters, PWViewerMPL
        from yt.visualization.fixed_resolution import \
            FixedResolutionBuffer as frb
        axis = self.axis
        skip = self._key_fields
        skip += list(set(frb._exclude_fields).difference(set(self._key_fields)))
        self.fields = [k for k in self.field_data if k not in skip]
        if fields is not None:
            self.fields = ensure_list(fields) + self.fields
        if len(self.fields) == 0:
            raise ValueError("No fields found to plot in get_pw")
        (bounds, center, display_center) = \
            get_window_parameters(axis, center, width, self.ds)
        pw = PWViewerMPL(self, bounds, fields=self.fields, origin=origin,
                         frb_generator=frb, plot_type=plot_type)
        pw._setup_plots()
        return pw


    def to_frb(self, width, resolution, center=None, height=None,
               periodic = False):
        r"""This function returns a FixedResolutionBuffer generated from this
        object.

        A FixedResolutionBuffer is an object that accepts a variable-resolution
        2D object and transforms it into an NxM bitmap that can be plotted,
        examined or processed.  This is a convenience function to return an FRB
        directly from an existing 2D data object.

        Parameters
        ----------
        width : width specifier
            This can either be a floating point value, in the native domain
            units of the simulation, or a tuple of the (value, unit) style.
            This will be the width of the FRB.
        height : height specifier
            This will be the physical height of the FRB, by default it is equal
            to width.  Note that this will not make any corrections to
            resolution for the aspect ratio.
        resolution : int or tuple of ints
            The number of pixels on a side of the final FRB.  If iterable, this
            will be the width then the height.
        center : array-like of floats, optional
            The center of the FRB.  If not specified, defaults to the center of
            the current object.
        periodic : bool
            Should the returned Fixed Resolution Buffer be periodic?  (default:
            False).

        Returns
        -------
        frb : :class:`~yt.visualization.fixed_resolution.FixedResolutionBuffer`
            A fixed resolution buffer, which can be queried for fields.

        Examples
        --------

        >>> proj = ds.proj("Density", 0)
        >>> frb = proj.to_frb( (100.0, 'kpc'), 1024)
        >>> write_image(np.log10(frb["Density"]), 'density_100kpc.png')
        """

        if (self.ds.geometry == "cylindrical" and self.axis == 1) or \
            (self.ds.geometry == "polar" and self.axis == 2):
            if center is not None and center != (0.0, 0.0):
                raise NotImplementedError(
                    "Currently we only support images centered at R=0. " +
                    "We plan to generalize this in the near future")
            from yt.visualization.fixed_resolution import CylindricalFixedResolutionBuffer
            if iterable(width):
                radius = max(width)
            else:
                radius = width
            if iterable(resolution): resolution = max(resolution)
            frb = CylindricalFixedResolutionBuffer(self, radius, resolution)
            return frb

        if center is None:
            center = self.center
            if center is None:
                center = (self.ds.domain_right_edge
                        + self.ds.domain_left_edge)/2.0
        elif iterable(center) and not isinstance(center, YTArray):
            center = self.ds.arr(center, 'code_length')
        if iterable(width):
            w, u = width
            if isinstance(w, tuple) and isinstance(u, tuple):
                height = u
                w, u = w
            width = self.ds.quan(w, input_units = u)
        elif not isinstance(width, YTArray):
            width = self.ds.quan(width, 'code_length')
        if height is None:
            height = width
        elif iterable(height):
            h, u = height
            height = self.ds.quan(h, input_units = u)
        if not iterable(resolution):
            resolution = (resolution, resolution)
        from yt.visualization.fixed_resolution import FixedResolutionBuffer
        xax = self.ds.coordinates.x_axis[self.axis]
        yax = self.ds.coordinates.y_axis[self.axis]
        bounds = (center[xax] - width*0.5, center[xax] + width*0.5,
                  center[yax] - height*0.5, center[yax] + height*0.5)
        frb = FixedResolutionBuffer(self, bounds, resolution,
                                    periodic = periodic)
        return frb

class YTSelectionContainer3D(YTSelectionContainer):
    """
    Returns an instance of YTSelectionContainer3D, or prepares one.  Usually only
    used as a base class.  Note that *center* is supplied, but only used
    for fields and quantities that require it.
    """
    _key_fields = ['x','y','z','dx','dy','dz']
    _spatial = False
    _num_ghost_zones = 0
    _dimensionality = 3
    def __init__(self, center, ds, field_parameters = None, data_source = None):
        super(YTSelectionContainer3D, self).__init__(ds, field_parameters, data_source)
        self._set_center(center)
        self.coords = None
        self._grids = None

    def cut_region(self, field_cuts, field_parameters=None):
        """
        Return a YTCutRegion, where the a cell is identified as being inside
        the cut region based on the value of one or more fields.  Note that in
        previous versions of yt the name 'grid' was used to represent the data
        object used to construct the field cut, as of yt 3.0, this has been
        changed to 'obj'.

        Parameters
        ----------
        field_cuts : list of strings
           A list of conditionals that will be evaluated. In the namespace
           available, these conditionals will have access to 'obj' which is a
           data object of unknown shape, and they must generate a boolean array.
           For instance, conditionals = ["obj['temperature'] < 1e3"]
        field_parameters : dictionary
           A dictionary of field parameters to be used when applying the field
           cuts.

        Examples
        --------
        To find the total mass of hot gas with temperature greater than 10^6 K
        in your volume:

        >>> ds = yt.load("RedshiftOutput0005")
        >>> ad = ds.all_data()
        >>> cr = ad.cut_region(["obj['temperature'] > 1e6"])
        >>> print cr.quantities.total_quantity("cell_mass").in_units('Msun')
        """
        cr = self.ds.cut_region(self, field_cuts,
                                field_parameters=field_parameters)
        return cr

    def extract_isocontours(self, field, value, filename = None,
                            rescale = False, sample_values = None):
        r"""This identifies isocontours on a cell-by-cell basis, with no
        consideration of global connectedness, and returns the vertices of the
        Triangles in that isocontour.

        This function simply returns the vertices of all the triangles
        calculated by the `marching cubes
        <http://en.wikipedia.org/wiki/Marching_cubes>`_ algorithm; for more
        complex operations, such as identifying connected sets of cells above a
        given threshold, see the extract_connected_sets function.  This is more
        useful for calculating, for instance, total isocontour area, or
        visualizing in an external program (such as `MeshLab
        <http://meshlab.sf.net>`_.)

        Parameters
        ----------
        field : string
            Any field that can be obtained in a data object.  This is the field
            which will be isocontoured.
        value : float
            The value at which the isocontour should be calculated.
        filename : string, optional
            If supplied, this file will be filled with the vertices in .obj
            format.  Suitable for loading into meshlab.
        rescale : bool, optional
            If true, the vertices will be rescaled within their min/max.
        sample_values : string, optional
            Any field whose value should be extracted at the center of each
            triangle.

        Returns
        -------
        verts : array of floats
            The array of vertices, x,y,z.  Taken in threes, these are the
            triangle vertices.
        samples : array of floats
            If `sample_values` is specified, this will be returned and will
            contain the values of the field specified at the center of each
            triangle.

        Examples
        --------
        This will create a data object, find a nice value in the center, and
        output the vertices to "triangles.obj" after rescaling them.

        >>> dd = ds.all_data()
        >>> rho = dd.quantities["WeightedAverageQuantity"](
        ...     "Density", weight="CellMassMsun")
        >>> verts = dd.extract_isocontours("Density", rho,
        ...             "triangles.obj", True)
        """
        verts = []
        samples = []
        for block, mask in self.blocks:
            my_verts = self._extract_isocontours_from_grid(
                block, mask, field, value, sample_values)
            if sample_values is not None:
                my_verts, svals = my_verts
                samples.append(svals)
            verts.append(my_verts)
        verts = np.concatenate(verts).transpose()
        verts = self.comm.par_combine_object(verts, op='cat', datatype='array')
        verts = verts.transpose()
        if sample_values is not None:
            samples = np.concatenate(samples)
            samples = self.comm.par_combine_object(samples, op='cat',
                                datatype='array')
        if rescale:
            mi = np.min(verts, axis=0)
            ma = np.max(verts, axis=0)
            verts = (verts - mi) / (ma - mi).max()
        if filename is not None and self.comm.rank == 0:
            if hasattr(filename, "write"): f = filename
            else: f = open(filename, "w")
            for v1 in verts:
                f.write("v %0.16e %0.16e %0.16e\n" % (v1[0], v1[1], v1[2]))
            for i in range(len(verts)/3):
                f.write("f %s %s %s\n" % (i*3+1, i*3+2, i*3+3))
            if not hasattr(filename, "write"): f.close()
        if sample_values is not None:
            return verts, samples
        return verts

    def _extract_isocontours_from_grid(self, grid, mask, field, value,
                                       sample_values=None):
        vals = grid.get_vertex_centered_data(field, no_ghost=False)
        if sample_values is not None:
            svals = grid.get_vertex_centered_data(sample_values)
        else:
            svals = None
        my_verts = march_cubes_grid(value, vals, mask, grid.LeftEdge,
                                    grid.dds, svals)
        return my_verts

    def calculate_isocontour_flux(self, field, value,
                    field_x, field_y, field_z, fluxing_field = None):
        r"""This identifies isocontours on a cell-by-cell basis, with no
        consideration of global connectedness, and calculates the flux over
        those contours.

        This function will conduct `marching cubes
        <http://en.wikipedia.org/wiki/Marching_cubes>`_ on all the cells in a
        given data container (grid-by-grid), and then for each identified
        triangular segment of an isocontour in a given cell, calculate the
        gradient (i.e., normal) in the isocontoured field, interpolate the local
        value of the "fluxing" field, the area of the triangle, and then return:

        area * local_flux_value * (n dot v)

        Where area, local_value, and the vector v are interpolated at the barycenter
        (weighted by the vertex values) of the triangle.  Note that this
        specifically allows for the field fluxing across the surface to be
        *different* from the field being contoured.  If the fluxing_field is
        not specified, it is assumed to be 1.0 everywhere, and the raw flux
        with no local-weighting is returned.

        Additionally, the returned flux is defined as flux *into* the surface,
        not flux *out of* the surface.

        Parameters
        ----------
        field : string
            Any field that can be obtained in a data object.  This is the field
            which will be isocontoured and used as the "local_value" in the
            flux equation.
        value : float
            The value at which the isocontour should be calculated.
        field_x : string
            The x-component field
        field_y : string
            The y-component field
        field_z : string
            The z-component field
        fluxing_field : string, optional
            The field whose passage over the surface is of interest.  If not
            specified, assumed to be 1.0 everywhere.

        Returns
        -------
        flux : float
            The summed flux.  Note that it is not currently scaled; this is
            simply the code-unit area times the fields.

        Examples
        --------
        This will create a data object, find a nice value in the center, and
        calculate the metal flux over it.

        >>> dd = ds.all_data()
        >>> rho = dd.quantities["WeightedAverageQuantity"](
        ...     "Density", weight="CellMassMsun")
        >>> flux = dd.calculate_isocontour_flux("Density", rho,
        ...     "velocity_x", "velocity_y", "velocity_z", "Metal_Density")
        """
        flux = 0.0
        for block, mask in self.blocks:
            flux += self._calculate_flux_in_grid(block, mask, field, value, field_x,
                                                 field_y, field_z, fluxing_field)
        flux = self.comm.mpi_allreduce(flux, op="sum")
        return flux

    def _calculate_flux_in_grid(self, grid, mask, field, value,
                    field_x, field_y, field_z, fluxing_field = None):
        vals = grid.get_vertex_centered_data(field)
        if fluxing_field is None:
            ff = np.ones(vals.shape, dtype="float64")
        else:
            ff = grid.get_vertex_centered_data(fluxing_field)
        xv, yv, zv = [grid.get_vertex_centered_data(f) for f in
                     [field_x, field_y, field_z]]
        return march_cubes_grid_flux(value, vals, xv, yv, zv,
                    ff, mask, grid.LeftEdge, grid.dds)

    def extract_connected_sets(self, field, num_levels, min_val, max_val,
                               log_space=True, cumulative=True):
        """
        This function will create a set of contour objects, defined
        by having connected cell structures, which can then be
        studied and used to 'paint' their source grids, thus enabling
        them to be plotted.

        Note that this function *can* return a connected set object that has no
        member values.
        """
        if log_space:
            cons = np.logspace(np.log10(min_val),np.log10(max_val),
                               num_levels+1)
        else:
            cons = np.linspace(min_val, max_val, num_levels+1)
        contours = {}
        for level in range(num_levels):
            contours[level] = {}
            if cumulative:
                mv = max_val
            else:
                mv = cons[level+1]
            from yt.analysis_modules.level_sets.api import identify_contours
            from yt.analysis_modules.level_sets.clump_handling import \
                add_contour_field
            nj, cids = identify_contours(self, field, cons[level], mv)
            unique_contours = set([])
            for sl_list in cids.values():
                for sl, ff in sl_list:
                    unique_contours.update(np.unique(ff))
            contour_key = uuid.uuid4().hex
            # In case we're a cut region already...
            base_object = getattr(self, 'base_object', self)
            add_contour_field(base_object.ds, contour_key)
            for cid in sorted(unique_contours):
                if cid == -1: continue
                contours[level][cid] = base_object.cut_region(
                    ["obj['contours_%s'] == %s" % (contour_key, cid)],
                    {'contour_slices_%s' % contour_key: cids})
        return cons, contours

    def paint_grids(self, field, value, default_value=None):
        """
        This function paints every cell in our dataset with a given *value*.
        If default_value is given, the other values for the given in every grid
        are discarded and replaced with *default_value*.  Otherwise, the field is
        mandated to 'know how to exist' in the grid.

        Note that this only paints the cells *in the dataset*, so cells in grids
        with child cells are left untouched.
        """
        for grid in self._grids:
            if default_value is not None:
                grid[field] = np.ones(grid.ActiveDimensions)*default_value
            grid[field][self._get_point_indices(grid)] = value

    _particle_handler = None

    @property
    def particles(self):
        if self._particle_handler is None:
            self._particle_handler = \
                particle_handler_registry[self._type_name](self.ds, self)
        return self._particle_handler


    def volume(self):
        """
        Return the volume of the data container.
        This is found by adding up the volume of the cells with centers
        in the container, rather than using the geometric shape of
        the container, so this may vary very slightly
        from what might be expected from the geometric volume.
        """
        return self.quantities.total_quantity(("index", "cell_volume"))

# Many of these items are set up specifically to ensure that
# we are not breaking old pickle files.  This means we must only call the
# _reconstruct_object and that we cannot mandate any additional arguments to
# the reconstruction function.
#
# In the future, this would be better off being set up to more directly
# reference objects or retain state, perhaps with a context manager.
#
# One final detail: time series or multiple datasets in a single pickle
# seems problematic.

class ReconstructedObject(tuple):
    pass

def _check_nested_args(arg, ref_ds):
    if not isinstance(arg, (tuple, list, ReconstructedObject)):
        return arg
    elif isinstance(arg, ReconstructedObject) and ref_ds == arg[0]:
        return arg[1]
    narg = [_check_nested_args(a, ref_ds) for a in arg]
    return narg

def _get_ds_by_hash(hash):
    from yt.data_objects.static_output import _cached_datasets
    for ds in _cached_datasets.values():
        if ds._hash() == hash: return ds
    return None

def _reconstruct_object(*args, **kwargs):
    dsid = args[0]
    dtype = args[1]
    ds = _get_ds_by_hash(dsid)
    if not ds:
        datasets = ParameterFileStore()
        ds = datasets.get_ds_hash(dsid)
    field_parameters = args[-1]
    # will be much nicer when we can do dsid, *a, fp = args
    args = args[2:-1]
    new_args = [_check_nested_args(a, ds) for a in args]
    cls = getattr(ds, dtype)
    obj = cls(*new_args)
    obj.field_parameters.update(field_parameters)
    return ReconstructedObject((ds, obj))<|MERGE_RESOLUTION|>--- conflicted
+++ resolved
@@ -446,8 +446,6 @@
         else:
             self.index.save_object(self, name)
 
-<<<<<<< HEAD
-=======
     def to_dataframe(self, fields = None):
         r"""Export a data object to a pandas DataFrame.
 
@@ -596,7 +594,6 @@
 
         return filename
 
->>>>>>> 0b78f46f
     def to_glue(self, fields, label="yt", data_collection=None):
         """
         Takes specific *fields* in the container and exports them to
