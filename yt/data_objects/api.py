""" 
API for yt.data_objects
"""

#-----------------------------------------------------------------------------
# Copyright (c) 2013, yt Development Team.
#
# Distributed under the terms of the Modified BSD License.
#
# The full license is in the file COPYING.txt, distributed with this software.
#-----------------------------------------------------------------------------

from grid_patch import \
    AMRGridPatch

from octree_subset import \
    OctreeSubset

from static_output import \
    StaticOutput

from particle_io import \
    ParticleIOHandler, \
    particle_handler_registry

from profiles import \
    EmptyProfileData, \
    BinnedProfile, \
    BinnedProfile1D, \
    BinnedProfile2D, \
    BinnedProfile3D

from time_series import \
    TimeSeriesData, \
    TimeSeriesDataObject

from analyzer_objects import \
    AnalysisTask, analysis_task

from data_containers import \
    data_object_registry

import construction_data_containers as __cdc
import selection_data_containers as __sdc

from derived_quantities import \
    quantity_info, \
    add_quantity

from image_array import \
    ImageArray

from field_info_container import \
    FieldInfoContainer, \
    FieldInfo, \
    NeedsGridType, \
    NeedsOriginalGrid, \
    NeedsDataField, \
    NeedsProperty, \
    NeedsParameter, \
    FieldDetector, \
    DerivedField, \
    ValidateParameter, \
    ValidateDataField, \
    ValidateProperty, \
    ValidateSpatial, \
    ValidateGridType, \
    add_field, \
    add_grad, \
    derived_field
<<<<<<< HEAD

from particle_trajectories import \
    ParticleTrajectoryCollection

from particle_filters import \
    particle_filter
=======
>>>>>>> 45323cc3
<|MERGE_RESOLUTION|>--- conflicted
+++ resolved
@@ -1,5 +1,8 @@
 """ 
 API for yt.data_objects
+
+
+
 """
 
 #-----------------------------------------------------------------------------
@@ -68,12 +71,6 @@
     add_field, \
     add_grad, \
     derived_field
-<<<<<<< HEAD
-
-from particle_trajectories import \
-    ParticleTrajectoryCollection
 
 from particle_filters import \
-    particle_filter
-=======
->>>>>>> 45323cc3
+    particle_filter