--- conflicted
+++ resolved
@@ -149,14 +149,9 @@
         p3d = Profile3D(dd, "x", nb, 0.0, 1.0, False,
                             "y", nb, 0.0, 1.0, False,
                             "z", nb, 0.0, 1.0, False,
-<<<<<<< HEAD
                             weight_field = "temperature")
         p3d.add_fields(["ones"])
         yield assert_equal, p3d["ones"], np.ones((nb,nb,nb))
-=======
-                            weight_field = "Temperature")
-        p3d.add_fields(["Ones"])
-        yield assert_equal, p3d["Ones"], np.ones((nb,nb,nb))
 
 def test_particle_profiles():
     for nproc in [1, 2, 4, 8]:
@@ -179,5 +174,4 @@
                             "particle_position_z", 128, 0.0, 1.0, False,
                         weight_field = None)
         p3d.add_fields(["particle_ones"])
-        yield assert_equal, p3d["particle_ones"].sum(), 32**3
->>>>>>> a9df89e6
+        yield assert_equal, p3d["particle_ones"].sum(), 32**3