""" 
Geometry container base class.

Author: Matthew Turk <matthewturk@gmail.com>
Affiliation: KIPAC/SLAC/Stanford
Homepage: http://yt-project.org/
License:
  Copyright (C) 2007-2011 Matthew Turk.  All Rights Reserved.

  This file is part of yt.

  yt is free software; you can redistribute it and/or modify
  it under the terms of the GNU General Public License as published by
  the Free Software Foundation; either version 3 of the License, or
  (at your option) any later version.

  This program is distributed in the hope that it will be useful,
  but WITHOUT ANY WARRANTY; without even the implied warranty of
  MERCHANTABILITY or FITNESS FOR A PARTICULAR PURPOSE.  See the
  GNU General Public License for more details.

  You should have received a copy of the GNU General Public License
  along with this program.  If not, see <http://www.gnu.org/licenses/>.
"""

import os
import cPickle
import weakref
import h5py
from exceptions import IOError, TypeError
from types import ClassType
import numpy as np
import abc
import copy

from yt.funcs import *
from yt.config import ytcfg
from yt.data_objects.data_containers import \
    data_object_registry
from yt.data_objects.field_info_container import \
    NullFunc
from yt.utilities.io_handler import io_registry
from yt.utilities.logger import ytLogger as mylog
from yt.utilities.parallel_tools.parallel_analysis_interface import \
    ParallelAnalysisInterface, parallel_splitter
from yt.utilities.exceptions import YTFieldNotFound

class GeometryHandler(ParallelAnalysisInterface):
    _global_mesh = True

    def __init__(self, pf, data_style):
        ParallelAnalysisInterface.__init__(self)
        self.parameter_file = weakref.proxy(pf)
        self.pf = self.parameter_file

        self._initialize_state_variables()

        mylog.debug("Initializing data storage.")
        self._initialize_data_storage()

        # Must be defined in subclass
        mylog.debug("Setting up classes.")
        self._setup_classes()

        mylog.debug("Setting up domain geometry.")
        self._setup_geometry()

        mylog.debug("Initializing data grid data IO")
        self._setup_data_io()

        mylog.debug("Detecting fields.")
        self._detect_fields()

        mylog.debug("Detecting fields in backup.")
        self._detect_fields_backup()

        mylog.debug("Adding unknown detected fields")
        self._setup_unknown_fields()

        mylog.debug("Setting up derived fields")
        self._setup_derived_fields()

    def __del__(self):
        if self._data_file is not None:
            self._data_file.close()

    def _detect_fields_backup(self):
        # grab fields from backup file as well, if present
        return
        try:
            backup_filename = self.parameter_file.backup_filename
            f = h5py.File(backup_filename, 'r')
            g = f["data"]
            grid = self.grids[0] # simply check one of the grids
            grid_group = g["grid_%010i" % (grid.id - grid._id_offset)]
            for field_name in grid_group:
                if field_name != 'particles':
                    self.field_list.append(field_name)
        except KeyError:
            return
        except IOError:
            return

    def _initialize_state_variables(self):
        self._parallel_locking = False
        self._data_file = None
        self._data_mode = None
        self._max_locations = {}
        self.num_grids = None

    def _setup_classes(self, dd):
        # Called by subclass
        self.object_types = []
        self.objects = []
        self.plots = []
        for name, cls in sorted(data_object_registry.items()):
            cname = cls.__name__
            if cname.endswith("Base"): cname = cname[:-4]
            self._add_object_class(name, cname, cls, dd)
        if self.pf.refine_by != 2 and hasattr(self, 'proj') and \
            hasattr(self, 'overlap_proj'):
            mylog.warning("Refine by something other than two: reverting to"
                        + " overlap_proj")
            self.proj = self.overlap_proj
        if self.pf.dimensionality < 3 and hasattr(self, 'proj') and \
            hasattr(self, 'overlap_proj'):
            mylog.warning("Dimensionality less than 3: reverting to"
                        + " overlap_proj")
            self.proj = self.overlap_proj
        self.object_types.sort()

    def _setup_unknown_fields(self):
        known_fields = self.parameter_file._fieldinfo_known
        mylog.debug("Checking %s", self.field_list)
        for field in self.field_list:
            # By allowing a backup, we don't mandate that it's found in our
            # current field info.  This means we'll instead simply override
            # it.
            ff = self.parameter_file.field_info.pop(field, None)
            if field not in known_fields:
                if isinstance(field, types.TupleType) and \
                   field[0] in self.parameter_file.particle_types:
                    particle_type = True
                else:
                    particle_type = False
                rootloginfo("Adding unknown field %s to list of fields", field)
                cf = None
                if self.parameter_file.has_key(field):
                    def external_wrapper(f):
                        def _convert_function(data):
                            return data.convert(f)
                        return _convert_function
                    cf = external_wrapper(field)
                # Note that we call add_field on the field_info directly.  This
                # will allow the same field detection mechanism to work for 1D, 2D
                # and 3D fields.
                self.pf.field_info.add_field(
                        field, NullFunc, particle_type = particle_type,
                        convert_function=cf, take_log=False, units=r"Unknown")
            else:
                mylog.debug("Adding known field %s to list of fields", field)
                self.parameter_file.field_info[field] = known_fields[field]

    def _setup_derived_fields(self):
        fi = self.parameter_file.field_info
        self.derived_field_list = []
        # First we construct our list of fields to check
        fields_to_check = []
        fields_to_allcheck = []
        for field in fi.keys():
            finfo = fi[field]
            # Explicitly defined
            if isinstance(field, tuple):
                fields_to_check.append(field)
                continue
            # This one is implicity defined for all particle or fluid types.
            # So we check each.
            if not finfo.particle_type:
                fields_to_check.append(field)
                continue
            # We do a special case for 'all' later
            new_fields = []
            for pt in self.parameter_file.particle_types:
                new_fi = copy.copy(finfo)
                new_fi.name = (pt, new_fi.name)
                fi[new_fi.name] = new_fi
                new_fields.append(new_fi.name)
            fields_to_check += new_fields
            fields_to_allcheck.append(field)
        for field in fields_to_check:
            try:
                fd = fi[field].get_dependencies(pf = self.parameter_file)
            except Exception as e:
                if type(e) != YTFieldNotFound:
<<<<<<< HEAD
                    mylog.debug("Exception %s raised during field detection" %
                                str(type(e)))
=======
                    mylog.debug("Raises %s during field %s detection.",
                                str(type(e)), field)
>>>>>>> edb4ac4c
                continue
            missing = False
            # This next bit checks that we can't somehow generate everything.
            # We also manually update the 'requested' attribute
            requested = []
            for f in fd.requested:
                if (field[0], f) in self.field_list:
                    requested.append( (field[0], f) )
                elif f in self.field_list:
                    requested.append( f )
                else:
                    missing = True
                    break
            if not missing: self.derived_field_list.append(field)
            fd.requested = set(requested)
            self.parameter_file.field_dependencies[field] = fd
            if not fi[field].particle_type and not isinstance(field, tuple):
                # Manually hardcode to 'gas'
                self.parameter_file.field_dependencies["gas", field] = fd
        for base_field in fields_to_allcheck:
            # Now we expand our field_info with the new fields
            all_available = all(((pt, field) in self.derived_field_list
                                 for pt in self.parameter_file.particle_types))
            if all_available:
                self.derived_field_list.append( ("all", field) )
                fi["all", base_field] = fi[base_field]
        for field in self.field_list:
            if field not in self.derived_field_list:
                self.derived_field_list.append(field)

    # Now all the object related stuff
    def all_data(self, find_max=False):
        pf = self.parameter_file
        if find_max: c = self.find_max("Density")[1]
        else: c = (pf.domain_right_edge + pf.domain_left_edge)/2.0
        return self.region(c,
            pf.domain_left_edge, pf.domain_right_edge)

    def _initialize_data_storage(self):
        if not ytcfg.getboolean('yt','serialize'): return
        fn = self.pf.storage_filename
        if fn is None:
            if os.path.isfile(os.path.join(self.directory,
                                "%s.yt" % self.pf.unique_identifier)):
                fn = os.path.join(self.directory,"%s.yt" % self.pf.unique_identifier)
            else:
                fn = os.path.join(self.directory,
                        "%s.yt" % self.parameter_file.basename)
        dir_to_check = os.path.dirname(fn)
        if dir_to_check == '':
            dir_to_check = '.'
        # We have four options:
        #    Writeable, does not exist      : create, open as append
        #    Writeable, does exist          : open as append
        #    Not writeable, does not exist  : do not attempt to open
        #    Not writeable, does exist      : open as read-only
        exists = os.path.isfile(fn)
        if not exists:
            writeable = os.access(dir_to_check, os.W_OK)
        else:
            writeable = os.access(fn, os.W_OK)
        writeable = writeable and not ytcfg.getboolean('yt','onlydeserialize')
        # We now have our conditional stuff
        self.comm.barrier()
        if not writeable and not exists: return
        if writeable:
            try:
                if not exists: self.__create_data_file(fn)
                self._data_mode = 'a'
            except IOError:
                self._data_mode = None
                return
        else:
            self._data_mode = 'r'

        self.__data_filename = fn
        self._data_file = h5py.File(fn, self._data_mode)

    def __create_data_file(self, fn):
        # Note that this used to be parallel_root_only; it no longer is,
        # because we have better logic to decide who owns the file.
        f = h5py.File(fn, 'a')
        f.close()

    def _setup_data_io(self):
        if getattr(self, "io", None) is not None: return
        self.io = io_registry[self.data_style]()

    def _save_data(self, array, node, name, set_attr=None, force=False, passthrough = False):
        """
        Arbitrary numpy data will be saved to the region in the datafile
        described by *node* and *name*.  If data file does not exist, it throws
        no error and simply does not save.
        """

        if self._data_mode != 'a': return
        try:
            node_loc = self._data_file[node]
            if name in node_loc and force:
                mylog.info("Overwriting node %s/%s", node, name)
                del self._data_file[node][name]
            elif name in node_loc and passthrough:
                return
        except:
            pass
        myGroup = self._data_file['/']
        for q in node.split('/'):
            if q: myGroup = myGroup.require_group(q)
        arr = myGroup.create_dataset(name,data=array)
        if set_attr is not None:
            for i, j in set_attr.items(): arr.attrs[i] = j
        self._data_file.flush()

    def _reload_data_file(self, *args, **kwargs):
        if self._data_file is None: return
        self._data_file.close()
        del self._data_file
        self._data_file = h5py.File(self.__data_filename, self._data_mode)

    save_data = parallel_splitter(_save_data, _reload_data_file)

    def _get_data_reader_dict(self):
        dd = { 'pf' : self.parameter_file, # Already weak
               'hierarchy': weakref.proxy(self) }
        return dd

    def _reset_save_data(self,round_robin=False):
        if round_robin:
            self.save_data = self._save_data
        else:
            self.save_data = parallel_splitter(self._save_data, self._reload_data_file)

    def save_object(self, obj, name):
        """
        Save an object (*obj*) to the data_file using the Pickle protocol,
        under the name *name* on the node /Objects.
        """
        s = cPickle.dumps(obj, protocol=-1)
        self.save_data(np.array(s, dtype='c'), "/Objects", name, force = True)

    def load_object(self, name):
        """
        Load and return and object from the data_file using the Pickle protocol,
        under the name *name* on the node /Objects.
        """
        obj = self.get_data("/Objects", name)
        if obj is None:
            return
        obj = cPickle.loads(obj.value)
        if iterable(obj) and len(obj) == 2:
            obj = obj[1] # Just the object, not the pf
        if hasattr(obj, '_fix_pickle'): obj._fix_pickle()
        return obj

    def get_data(self, node, name):
        """
        Return the dataset with a given *name* located at *node* in the
        datafile.
        """
        if self._data_file == None:
            return None
        if node[0] != "/": node = "/%s" % node

        myGroup = self._data_file['/']
        for group in node.split('/'):
            if group:
                if group not in myGroup:
                    return None
                myGroup = myGroup[group]
        if name not in myGroup:
            return None

        full_name = "%s/%s" % (node, name)
        try:
            return self._data_file[full_name][:]
        except TypeError:
            return self._data_file[full_name]

    def _close_data_file(self):
        if self._data_file:
            self._data_file.close()
            del self._data_file
            self._data_file = None

    def _add_object_class(self, name, class_name, base, dd):
        self.object_types.append(name)
        obj = type(class_name, (base,), dd)
        setattr(self, name, obj)

    def _split_fields(self, fields):
        # This will split fields into either generated or read fields
        fields_to_read, fields_to_generate = [], []
        for ftype, fname in fields:
            if fname in self.field_list or (ftype, fname) in self.field_list:
                fields_to_read.append((ftype, fname))
            else:
                fields_to_generate.append((ftype, fname))
        return fields_to_read, fields_to_generate

    def _read_particle_fields(self, fields, dobj, chunk = None):
        if len(fields) == 0: return {}, []
        selector = dobj.selector
        if chunk is None:
            self._identify_base_chunk(dobj)
        fields_to_return = {}
        fields_to_read, fields_to_generate = self._split_fields(fields)
        if len(fields_to_read) == 0:
            return {}, fields_to_generate
        fields_to_return = self.io._read_particle_selection(
                    self._chunk_io(dobj), selector,
                    fields_to_read)
        for field in fields_to_read:
            ftype, fname = field
            finfo = self.pf._get_field_info(*field)
            conv_factor = finfo._convert_function(self)
            np.multiply(fields_to_return[field], conv_factor,
                        fields_to_return[field])
        return fields_to_return, fields_to_generate

    def _read_fluid_fields(self, fields, dobj, chunk = None):
        if len(fields) == 0: return {}, []
        selector = dobj.selector
        if chunk is None:
            self._identify_base_chunk(dobj)
            chunk_size = dobj.size
        else:
            chunk_size = chunk.data_size
        fields_to_return = {}
        fields_to_read, fields_to_generate = self._split_fields(fields)
        if len(fields_to_read) == 0:
            return {}, fields_to_generate
        fields_to_return = self.io._read_fluid_selection(self._chunk_io(dobj),
                                                   selector,
                                                   fields_to_read,
                                                   chunk_size)
        for field in fields_to_read:
            ftype, fname = field
            conv_factor = self.pf.field_info[fname]._convert_function(self)
            np.multiply(fields_to_return[field], conv_factor,
                        fields_to_return[field])
        #mylog.debug("Don't know how to read %s", fields_to_generate)
        return fields_to_return, fields_to_generate


    def _chunk(self, dobj, chunking_style, ngz = 0, **kwargs):
        # A chunk is either None or (grids, size)
        if dobj._current_chunk is None:
            self._identify_base_chunk(dobj)
        if ngz != 0 and chunking_style != "spatial":
            raise NotImplementedError
        if chunking_style == "all":
            return self._chunk_all(dobj, **kwargs)
        elif chunking_style == "spatial":
            return self._chunk_spatial(dobj, ngz, **kwargs)
        elif chunking_style == "io":
            return self._chunk_io(dobj, **kwargs)
        else:
            raise NotImplementedError

class YTDataChunk(object):

    def __init__(self, dobj, chunk_type, objs, data_size = None, field_type = None):
        self.dobj = dobj
        self.chunk_type = chunk_type
        self.objs = objs
        self._data_size = data_size
        self._field_type = field_type

    @property
    def data_size(self):
        if callable(self._data_size):
            self._data_size = self._data_size(self.dobj, self.objs)
        return self._data_size

    def _accumulate_values(self, method):
        # We call this generically.  It's somewhat slower, since we're doing
        # costly getattr functions, but this allows us to generalize.
        mname = "select_%s" % method
        arrs = []
        for obj in self.objs:
            f = getattr(obj, mname)
            arrs.append(f(self.dobj))
        arrs = np.concatenate(arrs)
        self._data_size = arrs.shape[0]
        return arrs

    _fcoords = None
    @property
    def fcoords(self):
        if self.data_size is None:
            self._fcoords = self._accumulate_values("fcoords")
        if self._fcoords is not None: return self._fcoords
        ci = np.empty((self.data_size, 3), dtype='float64')
        self._fcoords = ci
        if self.data_size == 0: return self._fcoords
        ind = 0
        for obj in self.objs:
            c = obj.select_fcoords(self.dobj)
            if c.shape[0] == 0: continue
            ci[ind:ind+c.shape[0], :] = c
            ind += c.shape[0]
        return self._fcoords

    _icoords = None
    @property
    def icoords(self):
        if self.data_size is None:
            self._icoords = self._accumulate_values("icoords")
        if self._icoords is not None: return self._icoords
        ci = np.empty((self.data_size, 3), dtype='int64')
        self._icoords = ci
        if self.data_size == 0: return self._icoords
        ind = 0
        for obj in self.objs:
            c = obj.select_icoords(self.dobj)
            if c.shape[0] == 0: continue
            ci[ind:ind+c.shape[0], :] = c
            ind += c.shape[0]
        return ci

    _fwidth = None
    @property
    def fwidth(self):
        if self.data_size is None:
            self._fwidth = self._accumulate_values("fwidth")
        if self._fwidth is not None: return self._fwidth
        ci = np.empty((self.data_size, 3), dtype='float64')
        self._fwidth = ci
        if self.data_size == 0: return self._fwidth
        ind = 0
        for obj in self.objs:
            c = obj.select_fwidth(self.dobj)
            if c.shape[0] == 0: continue
            ci[ind:ind+c.shape[0], :] = c
            ind += c.shape[0]
        return ci

    _ires = None
    @property
    def ires(self):
        if self.data_size is None:
            self._ires = self._accumulate_values("ires")
        if self._ires is not None: return self._ires
        ci = np.empty(self.data_size, dtype='int64')
        self._ires = ci
        if self.data_size == 0: return self._ires
        ind = 0
        for obj in self.objs:
            c = obj.select_ires(self.dobj)
            if c.shape == 0: continue
            ci[ind:ind+c.size] = c
            ind += c.size
        return ci

    _tcoords = None
    @property
    def tcoords(self):
        if self._tcoords is None:
            self.dtcoords
        return self._tcoords

    _dtcoords = None
    @property
    def dtcoords(self):
        if self._dtcoords is not None: return self._dtcoords
        ct = np.empty(self.data_size, dtype='float64')
        cdt = np.empty(self.data_size, dtype='float64')
        self._tcoords = ct
        self._dtcoords = cdt
        if self.data_size == 0: return self._dtcoords
        ind = 0
        for obj in self.objs:
            gdt, gt = obj.tcoords(self.dobj)
            if gt.shape == 0: continue
            ct[ind:ind+gt.size] = gt
            cdt[ind:ind+gdt.size] = gdt
            ind += gt.size
        return cdt<|MERGE_RESOLUTION|>--- conflicted
+++ resolved
@@ -192,13 +192,8 @@
                 fd = fi[field].get_dependencies(pf = self.parameter_file)
             except Exception as e:
                 if type(e) != YTFieldNotFound:
-<<<<<<< HEAD
-                    mylog.debug("Exception %s raised during field detection" %
-                                str(type(e)))
-=======
                     mylog.debug("Raises %s during field %s detection.",
                                 str(type(e)), field)
->>>>>>> edb4ac4c
                 continue
             missing = False
             # This next bit checks that we can't somehow generate everything.
