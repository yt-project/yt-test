--- conflicted
+++ resolved
@@ -177,75 +177,6 @@
             self._setup_particle_types([filter.name])
         return available
 
-<<<<<<< HEAD
-=======
-    def _derived_fields_to_check(self):
-        fi = self.parameter_file.field_info
-        # First we construct our list of fields to check
-        fields_to_check = []
-        fi_update = {}
-        for field in fi:
-            finfo = fi[field]
-            # Explicitly defined
-            if isinstance(field, tuple):
-                fields_to_check.append(field)
-                continue
-            # This one is implicity defined for all particle or fluid types.
-            # So we check each.
-            if not finfo.particle_type:
-                fields_to_check.append(field)
-                continue
-            # We do a special case for 'all' later
-            new_fields = []
-            for pt in self.parameter_file.particle_types:
-                new_fi = copy.copy(finfo)
-                new_fi.name = (pt, new_fi.name)
-                fi_update[new_fi.name] = new_fi
-                new_fields.append(new_fi.name)
-            fields_to_check += new_fields
-        for field in fi_update:
-            fi[field] = fi_update[field]
-        return fields_to_check
-
-    def _derived_fields_add(self, fields_to_check = None):
-        if fields_to_check is None:
-            fields_to_check = []
-        fi = self.parameter_file.field_info
-        self._check_later = []
-        for field in fields_to_check:
-            try:
-                fd = fi[field].get_dependencies(pf = self.parameter_file)
-            except Exception as e:
-                self._check_later.append(field)
-                if type(e) != YTFieldNotFound:
-                    mylog.debug("Raises %s during field %s detection.",
-                                str(type(e)), field)
-                continue
-            missing = False
-            # This next bit checks that we can't somehow generate everything.
-            # We also manually update the 'requested' attribute
-            requested = []
-            for f in fd.requested:
-                if (field[0], f) in self.field_list:
-                    requested.append( (field[0], f) )
-                elif f in self.field_list:
-                    requested.append( f )
-                elif isinstance(f, tuple) and f[1] in self.field_list:
-                    requested.append( f )
-                else:
-                    missing = True
-                    break
-            if not missing: self.derived_field_list.append(field)
-            fd.requested = set(requested)
-            self.parameter_file.field_dependencies[field] = fd
-            if not fi[field].particle_type and not isinstance(field, tuple):
-                # Manually hardcode to 'gas'
-                self.parameter_file.field_dependencies["gas", field] = fd
-        for field in self.field_list:
-            if field not in self.derived_field_list:
-                self.derived_field_list.append(field)
-
->>>>>>> 777c6cc4
     # Now all the object related stuff
     def all_data(self, find_max=False):
         pf = self.parameter_file
