"""
Geometry selection routines.




"""

#-----------------------------------------------------------------------------
# Copyright (c) 2013, yt Development Team.
#
# Distributed under the terms of the Modified BSD License.
#
# The full license is in the file COPYING.txt, distributed with this software.
#-----------------------------------------------------------------------------

import numpy as np
cimport numpy as np
cimport cython
<<<<<<< HEAD
from cython.view cimport array as cvarray
=======
from cython cimport floating
>>>>>>> b47affce
from libc.stdlib cimport malloc, free
from yt.utilities.lib.fp_utils cimport fclip, iclip, fmax, fmin, imin, imax
from .oct_container cimport OctreeContainer, Oct
cimport oct_visitors
from .oct_visitors cimport cind
from yt.utilities.lib.volume_container cimport \
    VolumeContainer
from yt.utilities.lib.grid_traversal cimport \
    sampler_function, walk_volume

cdef extern from "math.h":
    double exp(double x) nogil
    float expf(float x) nogil
    long double expl(long double x) nogil
    double floor(double x) nogil
    double ceil(double x) nogil
    double fmod(double x, double y) nogil
    double log2(double x) nogil
    long int lrint(double x) nogil
    double fabs(double x) nogil

# use this as an epsilon test for grids aligned with selector
# define here to avoid the gil later
cdef np.float64_t grid_eps = np.finfo(np.float64).eps
grid_eps = 0.0

cdef np.int64_t fnv_hash(unsigned char[:] octets):
    # https://bitbucket.org/yt_analysis/yt/issues/1052/field-access-tests-fail-under-python3
    # FNV hash cf. http://www.isthe.com/chongo/tech/comp/fnv/index.html
    cdef np.int64_t hash_val = 2166136261
    cdef char octet
    for octet in octets:
        hash_val = hash_val ^ octet
        hash_val = hash_val * 16777619
    return hash_val

# These routines are separated into a couple different categories:
#
#   * Routines for identifying intersections of an object with a bounding box
#   * Routines for identifying cells/points inside a bounding box that
#     intersect with an object
#   * Routines that speed up some type of geometric calculation

# First, bounding box / object intersection routines.
# These all respect the interface "dobj" and a set of left_edges, right_edges,
# sometimes also accepting level and mask information.

@cython.boundscheck(False)
@cython.wraparound(False)
@cython.cdivision(True)
def convert_mask_to_indices(np.ndarray[np.uint8_t, ndim=3, cast=True] mask,
            int count, int transpose = 0):
    cdef int i, j, k, cpos
    cdef np.ndarray[np.int64_t, ndim=2] indices
    indices = np.zeros((count, 3), dtype='int64')
    cpos = 0
    for i in range(mask.shape[0]):
        for j in range(mask.shape[1]):
            for k in range(mask.shape[2]):
                if mask[i, j, k] == 1:
                    if transpose == 1:
                        indices[cpos, 0] = k
                        indices[cpos, 1] = j
                        indices[cpos, 2] = i
                    else:
                        indices[cpos, 0] = i
                        indices[cpos, 1] = j
                        indices[cpos, 2] = k
                    cpos += 1
    return indices


@cython.boundscheck(False)
@cython.wraparound(False)
@cython.cdivision(True)
cdef _mask_fill(np.ndarray[np.float64_t, ndim=1] out,
                np.int64_t offset,
                np.ndarray[np.uint8_t, ndim=3, cast=True] mask,
                np.ndarray[floating, ndim=3] vals):
    cdef np.int64_t count = 0
    cdef int i, j, k
    for i in range(mask.shape[0]):
        for j in range(mask.shape[1]):
            for k in range(mask.shape[2]):
                if mask[i, j, k] == 1:
                    out[offset + count] = vals[i, j, k]
                    count += 1
    return count

def mask_fill(np.ndarray[np.float64_t, ndim=1] out,
              np.int64_t offset,
              np.ndarray[np.uint8_t, ndim=3, cast=True] mask,
              np.ndarray vals):
    if vals.dtype == np.float32:
        return _mask_fill[np.float32_t](out, offset, mask, vals)
    elif vals.dtype == np.float64:
        return _mask_fill[np.float64_t](out, offset, mask, vals)
    else:
        raise RuntimeError

cdef class SelectorObject:

    def __cinit__(self, dobj, *args):
        self._hash_initialized = 0
        cdef np.float64_t [:] DLE
        cdef np.float64_t [:] DRE
        self.min_level = getattr(dobj, "min_level", 0)
        self.max_level = getattr(dobj, "max_level", 99)
        self.overlap_cells = 0

        ds = getattr(dobj, 'ds', None)
        if ds is None:
            for i in range(3):
                # NOTE that this is not universal.
                self.domain_width[i] = 1.0
                self.periodicity[i] = False
        else:
            DLE = _ensure_code(ds.domain_left_edge)
            DRE = _ensure_code(ds.domain_right_edge)
            for i in range(3):
                self.domain_width[i] = DRE[i] - DLE[i]
                self.periodicity[i] = ds.periodicity[i]

    @cython.boundscheck(False)
    @cython.wraparound(False)
    @cython.cdivision(True)
    def select_grids(self,
                     np.ndarray[np.float64_t, ndim=2] left_edges,
                     np.ndarray[np.float64_t, ndim=2] right_edges,
                     np.ndarray[np.int32_t, ndim=2] levels):
        cdef int i, n
        cdef int ng = left_edges.shape[0]
        cdef np.ndarray[np.uint8_t, ndim=1] gridi = np.zeros(ng, dtype='uint8')
        cdef np.float64_t LE[3]
        cdef np.float64_t RE[3]
        _ensure_code(left_edges)
        _ensure_code(right_edges)
        with nogil:
            for n in range(ng):
                # Call our selector function
                # Check if the sphere is inside the grid
                for i in range(3):
                    LE[i] = left_edges[n, i]
                    RE[i] = right_edges[n, i]
                gridi[n] = self.select_grid(LE, RE, levels[n, 0])
        return gridi.astype("bool")

    def count_octs(self, OctreeContainer octree, int domain_id = -1):
        cdef oct_visitors.CountTotalOcts visitor
        visitor = oct_visitors.CountTotalOcts(octree, domain_id)
        octree.visit_all_octs(self, visitor)
        return visitor.index

    def count_oct_cells(self, OctreeContainer octree, int domain_id = -1):
        cdef oct_visitors.CountTotalCells visitor
        visitor = oct_visitors.CountTotalCells(octree, domain_id)
        octree.visit_all_octs(self, visitor)
        return visitor.index

    @cython.boundscheck(False)
    @cython.wraparound(False)
    @cython.cdivision(True)
    cdef void recursively_visit_octs(self, Oct *root,
                        np.float64_t pos[3], np.float64_t dds[3],
                        int level,
                        OctVisitor visitor,
                        int visit_covered = 0):
        # visit_covered tells us whether this octree supports partial
        # refinement.  If it does, we need to handle this specially -- first
        # we visit *this* oct, then we make a second pass to check any child
        # octs.
        cdef np.float64_t LE[3]
        cdef np.float64_t RE[3]
        cdef np.float64_t sdds[3]
        cdef np.float64_t spos[3]
        cdef int i, j, k, res
        cdef Oct *ch
        # Remember that pos is the *center* of the oct, and dds is the oct
        # width.  So to get to the edges, we add/subtract half of dds.
        for i in range(3):
            # sdds is the cell width
            sdds[i] = dds[i]/2.0
            LE[i] = pos[i] - dds[i]/2.0
            RE[i] = pos[i] + dds[i]/2.0
        #print LE[0], RE[0], LE[1], RE[1], LE[2], RE[2]
        res = self.select_grid(LE, RE, level, root)
        if res == 1 and visitor.domain > 0 and root.domain != visitor.domain:
            res = -1
        cdef int increment = 1
        cdef int next_level, this_level
        # next_level: an int that says whether or not we can progress to children
        # this_level: an int that says whether or not we can select from this
        # level
        next_level = this_level = 1
        if res == -1:
            # This happens when we do domain selection but the oct has
            # children.  This would allow an oct to pass to its children but
            # not get accessed itself.
            next_level = 1
            this_level = 0
        elif level == self.max_level:
            next_level = 0
        elif level < self.min_level or level > self.max_level:
            this_level = 0
        if res == 0 and this_level == 1:
            return
        # Now we visit all our children.  We subtract off sdds for the first
        # pass because we center it on the first cell.
        cdef int iter = 1 - visit_covered # 2 if 1, 1 if 0.
        # So the order here goes like so.  If visit_covered is 1, which usually
        # comes from "partial_coverage", we visit the components of a zone even
        # if it has children.  But in general, the first iteration through, we
        # visit each cell.  This means that only if visit_covered is true do we
        # visit potentially covered cells.  The next time through, we visit
        # child cells.
        while iter < 2:
            spos[0] = pos[0] - sdds[0]/2.0
            for i in range(2):
                spos[1] = pos[1] - sdds[1]/2.0
                for j in range(2):
                    spos[2] = pos[2] - sdds[2]/2.0
                    for k in range(2):
                        ch = NULL
                        # We only supply a child if we are actually going to
                        # look at the next level.
                        if root.children != NULL and next_level == 1:
                            ch = root.children[cind(i, j, k)]
                        if iter == 1 and next_level == 1 and ch != NULL:
                            # Note that visitor.pos is always going to be the
                            # position of the Oct -- it is *not* always going
                            # to be the same as the position of the cell under
                            # investigation.
                            visitor.pos[0] = (visitor.pos[0] << 1) + i
                            visitor.pos[1] = (visitor.pos[1] << 1) + j
                            visitor.pos[2] = (visitor.pos[2] << 1) + k
                            visitor.level += 1
                            self.recursively_visit_octs(
                                ch, spos, sdds, level + 1, visitor,
                                visit_covered)
                            visitor.pos[0] = (visitor.pos[0] >> 1)
                            visitor.pos[1] = (visitor.pos[1] >> 1)
                            visitor.pos[2] = (visitor.pos[2] >> 1)
                            visitor.level -= 1
                        elif this_level == 1 and visitor.oref > 0:
                            visitor.global_index += increment
                            increment = 0
                            self.visit_oct_cells(root, ch, spos, sdds,
                                                 visitor, i, j, k)
                        elif this_level == 1 and increment == 1:
                            visitor.global_index += increment
                            increment = 0
                            visitor.ind[0] = visitor.ind[1] = visitor.ind[2] = 0
                            visitor.visit(root, 1)
                        spos[2] += sdds[2]
                    spos[1] += sdds[1]
                spos[0] += sdds[0]
            this_level = 0 # We turn this off for the second pass.
            iter += 1

    cdef void visit_oct_cells(self, Oct *root, Oct *ch,
                              np.float64_t spos[3], np.float64_t sdds[3],
                              OctVisitor visitor, int i, int j, int k):
        # We can short-circuit the whole process if data.oref == 1.
        # This saves us some funny-business.
        cdef int selected
        if visitor.oref == 1:
            selected = self.select_cell(spos, sdds)
            if ch != NULL:
                selected *= self.overlap_cells
            # visitor.ind refers to the cell, not to the oct.
            visitor.ind[0] = i
            visitor.ind[1] = j
            visitor.ind[2] = k
            visitor.visit(root, selected)
            return
        # Okay, now that we've got that out of the way, we have to do some
        # other checks here.  In this case, spos[] is the position of the
        # center of a *possible* oct child, which means it is the center of a
        # cluster of cells.  That cluster might have 1, 8, 64, ... cells in it.
        # But, we can figure it out by calculating the cell dds.
        cdef np.float64_t dds[3]
        cdef np.float64_t pos[3]
        cdef int ci, cj, ck
        cdef int nr = (1 << (visitor.oref - 1))
        for ci in range(3):
            dds[ci] = sdds[ci] / nr
        # Boot strap at the first index.
        pos[0] = (spos[0] - sdds[0]/2.0) + dds[0] * 0.5
        for ci in range(nr):
            pos[1] = (spos[1] - sdds[1]/2.0) + dds[1] * 0.5
            for cj in range(nr):
                pos[2] = (spos[2] - sdds[2]/2.0) + dds[2] * 0.5
                for ck in range(nr):
                    selected = self.select_cell(pos, dds)
                    if ch != NULL:
                        selected *= self.overlap_cells
                    visitor.ind[0] = ci + i * nr
                    visitor.ind[1] = cj + j * nr
                    visitor.ind[2] = ck + k * nr
                    visitor.visit(root, selected)
                    pos[2] += dds[2]
                pos[1] += dds[1]
            pos[0] += dds[0]

    @cython.boundscheck(False)
    @cython.wraparound(False)
    @cython.cdivision(True)
    cdef int select_grid(self, np.float64_t left_edge[3],
                               np.float64_t right_edge[3],
                               np.int32_t level, Oct *o = NULL) nogil:
        if level < self.min_level or level > self.max_level: return 0
        return self.select_bbox(left_edge, right_edge)

    cdef int select_cell(self, np.float64_t pos[3], np.float64_t dds[3]) nogil:
        return 0

    cdef int select_point(self, np.float64_t pos[3]) nogil:
        return 0

    cdef int select_sphere(self, np.float64_t pos[3], np.float64_t radius) nogil:
        return 0

    cdef int select_bbox(self, np.float64_t left_edge[3],
                               np.float64_t right_edge[3]) nogil:
        return 0

    @cython.boundscheck(False)
    @cython.wraparound(False)
    @cython.cdivision(True)
    cdef np.float64_t difference(self, np.float64_t x1, np.float64_t x2, int d) nogil:
        # domain_width is already in code units, and we assume what is fed in
        # is too.
        cdef np.float64_t rel = x1 - x2
        if self.periodicity[d]:
            if rel > self.domain_width[d] * 0.5:
                rel -= self.domain_width[d]
            elif rel < -self.domain_width[d] * 0.5:
                rel += self.domain_width[d]
        return rel

    @cython.boundscheck(False)
    @cython.wraparound(False)
    @cython.cdivision(True)
    def fill_mesh_mask(self, mesh):
        cdef np.float64_t pos[3]
        cdef np.ndarray[np.int64_t, ndim=2] indices
        cdef np.ndarray[np.float64_t, ndim=2] coords
        cdef np.ndarray[np.uint8_t, ndim=1] mask
        cdef int i, j, k, selected
        cdef int npoints, nv = mesh._connectivity_length
        cdef int total = 0
        cdef int offset = mesh._index_offset
        coords = _ensure_code(mesh.connectivity_coords)
        indices = mesh.connectivity_indices
        npoints = indices.shape[0]
        mask = np.zeros(npoints, dtype='uint8')
        for i in range(npoints):
            selected = 0
            for j in range(nv):
                for k in range(3):
                    pos[k] = coords[indices[i, j] - offset, k]
                selected = self.select_point(pos)
                if selected == 1: break
            total += selected
            mask[i] = selected
        if total == 0: return None
        return mask.astype("bool")

    @cython.boundscheck(False)
    @cython.wraparound(False)
    @cython.cdivision(True)
    def fill_mesh_cell_mask(self, mesh):
        cdef np.float64_t pos
        cdef np.float64_t le[3]
        cdef np.float64_t re[3]
        cdef np.ndarray[np.int64_t, ndim=2] indices
        cdef np.ndarray[np.float64_t, ndim=2] coords
        cdef np.ndarray[np.uint8_t, ndim=1] mask
        cdef int i, j, k, selected
        cdef int npoints, nv = mesh._connectivity_length
        cdef int ndim = mesh.connectivity_coords.shape[1]
        cdef int total = 0
        cdef int offset = mesh._index_offset
        coords = _ensure_code(mesh.connectivity_coords)
        indices = mesh.connectivity_indices
        npoints = indices.shape[0]
        mask = np.zeros(npoints, dtype='uint8')
        for i in range(npoints):
            selected = 0
            for k in range(ndim):
                le[k] = 1e60
                re[k] = -1e60
            for j in range(nv):
                for k in range(ndim):
                    pos = coords[indices[i, j] - offset, k]
                    le[k] = fmin(pos, le[k])
                    re[k] = fmax(pos, re[k])
            selected = self.select_bbox(le, re)
            total += selected
            mask[i] = selected
        if total == 0: return None
        return mask.astype("bool")

    @cython.boundscheck(False)
    @cython.wraparound(False)
    @cython.cdivision(True)
    def fill_mask(self, gobj):
        cdef np.ndarray[np.uint8_t, ndim=3, cast=True] child_mask
        child_mask = gobj.child_mask
        cdef np.ndarray[np.uint8_t, ndim=3] mask
        cdef int dim[3]
        _ensure_code(gobj.dds)
        _ensure_code(gobj.LeftEdge)
        _ensure_code(gobj.RightEdge)
        cdef np.ndarray[np.float64_t, ndim=1] odds = gobj.dds.d
        cdef np.ndarray[np.float64_t, ndim=1] oleft_edge = gobj.LeftEdge.d
        cdef np.ndarray[np.float64_t, ndim=1] oright_edge = gobj.RightEdge.d
        cdef int i
        cdef np.float64_t dds[3]
        cdef np.float64_t left_edge[3]
        cdef np.float64_t right_edge[3]
        for i in range(3):
            dds[i] = odds[i]
            dim[i] = gobj.ActiveDimensions[i]
            left_edge[i] = oleft_edge[i]
            right_edge[i] = oright_edge[i]
        mask = np.zeros(gobj.ActiveDimensions, dtype='uint8')
        # Check for the level bounds
        cdef np.int32_t level = gobj.Level
        # We set this to 1 if we ignore child_mask
        cdef int total
        total = self.fill_mask_selector(left_edge, right_edge, dds, dim,
                                        child_mask, mask, level)
        if total == 0: return None
        return mask.astype("bool")

    @cython.boundscheck(False)
    @cython.wraparound(False)
    @cython.cdivision(True)
    cdef int fill_mask_selector(self, np.float64_t left_edge[3],
                                np.float64_t right_edge[3],
                                np.float64_t dds[3], int dim[3],
                                np.ndarray[np.uint8_t, ndim=3, cast=True] child_mask,
                                np.ndarray[np.uint8_t, ndim=3] mask,
                                int level):
        cdef int i, j, k
        cdef int total = 0, this_level = 0
        cdef np.float64_t pos[3]
        if level < self.min_level or level > self.max_level:
            return 0
        if level == self.max_level:
            this_level = 1
        with nogil:
            pos[0] = left_edge[0] + dds[0] * 0.5
            for i in range(dim[0]):
                pos[1] = left_edge[1] + dds[1] * 0.5
                for j in range(dim[1]):
                    pos[2] = left_edge[2] + dds[2] * 0.5
                    for k in range(dim[2]):
                        if child_mask[i, j, k] == 1 or this_level == 1:
                            mask[i, j, k] = self.select_cell(pos, dds)
                            total += mask[i, j, k]
                        pos[2] += dds[2]
                    pos[1] += dds[1]
                pos[0] += dds[0]
        return total

    @cython.initializedcheck(False)
    @cython.boundscheck(False)
    @cython.wraparound(False)
    @cython.cdivision(True)
    cdef void visit_grid_cells(self, GridVisitor visitor,
                              GridTreeNode *grid, int use_cache,
                              np.uint8_t[:] cached_mask):
        # This function accepts a grid visitor function, the data that
        # corresponds to the current grid being examined (the most important
        # aspect of which is the .grid attribute, along with index values and
        # void* pointers to arrays) and a possibly-pre-generated cached mask.
        # Each cell is visited with the grid visitor function.
        cdef np.float64_t left_edge[3]
        cdef np.float64_t right_edge[3]
        cdef np.float64_t dds[3]
        cdef int dim[3]
        cdef int this_level = 0, level, i
        cdef np.float64_t pos[3]
        level = grid.level
        if level < self.min_level or level > self.max_level:
            return
        if level == self.max_level:
            this_level = 1
        cdef np.uint8_t selected
        for i in range(3):
            left_edge[i] = grid.left_edge[i]
            right_edge[i] = grid.right_edge[i]
            dds[i] = (right_edge[i] - left_edge[i])/grid.dims[i]
            dim[i] = grid.dims[i]
        cdef np.uint8_t[:,:,:] child_mask
        child_mask = cvarray(format="c",
                             shape=(grid.dims[0], grid.dims[1], grid.dims[2]),
                             itemsize=sizeof(np.uint8_t))
        visitor.expand_mask(child_mask)
        with nogil:
            pos[0] = left_edge[0] + dds[0] * 0.5
            visitor.pos[0] = 0
            for i in range(dim[0]):
                pos[1] = left_edge[1] + dds[1] * 0.5
                visitor.pos[1] = 0
                for j in range(dim[1]):
                    pos[2] = left_edge[2] + dds[2] * 0.5
                    visitor.pos[2] = 0
                    for k in range(dim[2]):
                        # We short-circuit if we have a cache; if we don't, we
                        # only set selected to true if it's *not* masked by a
                        # child and it *is* selected.
                        if use_cache:
                            selected = cached_mask[visitor.global_index]
                        else:
                            if this_level == 1 or child_mask[i,j,k] == 1:
                                selected = self.select_cell(pos, dds)
                            else:
                                selected = 0
                        visitor.visit(grid, selected)
                        visitor.global_index += 1
                        pos[2] += dds[2]
                        visitor.pos[2] += 1
                    pos[1] += dds[1]
                    visitor.pos[1] += 1
                pos[0] += dds[0]
                visitor.pos[0] += 1

    @cython.boundscheck(False)
    @cython.wraparound(False)
    @cython.cdivision(True)
    def count_points(self, np.ndarray[floating, ndim=1] x,
                           np.ndarray[floating, ndim=1] y,
                           np.ndarray[floating, ndim=1] z,
                           np.float64_t radius):
        cdef int count = 0
        cdef int i
        cdef np.float64_t pos[3]
        _ensure_code(x)
        _ensure_code(y)
        _ensure_code(z)
        with nogil:
            if radius == 0.0 :
                for i in range(x.shape[0]):
                    pos[0] = x[i]
                    pos[1] = y[i]
                    pos[2] = z[i]
                    count += self.select_point(pos)
            else :
                for i in range(x.shape[0]):
                    pos[0] = x[i]
                    pos[1] = y[i]
                    pos[2] = z[i]
                    count += self.select_sphere(pos, radius)
        return count

    @cython.boundscheck(False)
    @cython.wraparound(False)
    @cython.cdivision(True)
    def select_points(self, np.ndarray[floating, ndim=1] x,
                            np.ndarray[floating, ndim=1] y,
                            np.ndarray[floating, ndim=1] z,
                            np.float64_t radius):
        cdef int count = 0
        cdef int i
        cdef np.float64_t pos[3]
        cdef np.ndarray[np.uint8_t, ndim=1] mask
        mask = np.empty(x.shape[0], dtype='uint8')
        _ensure_code(x)
        _ensure_code(y)
        _ensure_code(z)


        # this is to allow selectors to optimize the point vs
        # 0-radius sphere case.  These two may have different
        # effects for 0-volume selectors, however (collision
        # between a ray and a point is null, while ray and a
        # sphere is allowed)
        with nogil:
            if radius == 0.0 :
                for i in range(x.shape[0]) :
                    pos[0] = x[i]
                    pos[1] = y[i]
                    pos[2] = z[i]
                    mask[i] = self.select_point(pos)
                    count += mask[i]
            else :
                for i in range(x.shape[0]):
                    pos[0] = x[i]
                    pos[1] = y[i]
                    pos[2] = z[i]
                    mask[i] = self.select_sphere(pos, radius)
                    count += mask[i]
        if count == 0: return None
        return mask.view("bool")

    def __hash__(self):
        # convert data to be hashed to a byte array, which FNV algorithm expects
        if self._hash_initialized == 1:
            return self._hash
        hash_data = bytearray()
        for v in self._hash_vals() + self._base_hash():
            if isinstance(v, tuple):
                hash_data.extend(v[0].encode('ascii'))
                hash_data.extend(repr(v[1]).encode('ascii'))
            else:
                hash_data.extend(repr(v).encode('ascii'))
        cdef np.int64_t hash_value = fnv_hash(hash_data)
        self._hash = hash_value
        self._hash_initialized = 1
        return hash_value

    def _hash_vals(self):
        raise NotImplementedError

    def _base_hash(self):
        return (("min_level", self.min_level),
                ("max_level", self.max_level),
                ("overlap_cells", self.overlap_cells),
                ("periodicity[0]", self.periodicity[0]),
                ("periodicity[1]", self.periodicity[1]),
                ("periodicity[2]", self.periodicity[2]),
                ("domain_width[0]", self.domain_width[0]),
                ("domain_width[1]", self.domain_width[1]),
                ("domain_width[2]", self.domain_width[2]))


cdef class PointSelector(SelectorObject):
    cdef np.float64_t p[3]

    def __init__(self, dobj):
        for i in range(3):
            self.p[i] = _ensure_code(dobj.p[i])

            # ensure the point lies in the domain
            if self.periodicity[i]:
                self.p[i] = np.fmod(self.p[i], self.domain_width[i])
                if self.p[i] < 0.0:
                    self.p[i] += self.domain_width[i]

    @cython.boundscheck(False)
    @cython.wraparound(False)
    @cython.cdivision(True)
    cdef int select_cell(self, np.float64_t pos[3], np.float64_t dds[3]) nogil:
        if (pos[0] - 0.5*dds[0] <= self.p[0] < pos[0]+0.5*dds[0] and
            pos[1] - 0.5*dds[1] <= self.p[1] < pos[1]+0.5*dds[1] and
            pos[2] - 0.5*dds[2] <= self.p[2] < pos[2]+0.5*dds[2]):
            return 1
        else:
            return 0

    @cython.boundscheck(False)
    @cython.wraparound(False)
    @cython.cdivision(True)
    cdef int select_sphere(self, np.float64_t pos[3], np.float64_t radius) nogil:
        cdef int i
        cdef np.float64_t dist, dist2 = 0
        for i in range(3):
            dist = self.difference(pos[i], self.p[i], i)
            dist2 += dist*dist
        if dist2 <= radius*radius: return 1
        return 0

    @cython.boundscheck(False)
    @cython.wraparound(False)
    @cython.cdivision(True)
    cdef int select_bbox(self, np.float64_t left_edge[3],
                               np.float64_t right_edge[3]) nogil:
        # point definitely can only be in one cell
        if (left_edge[0] <= self.p[0] < right_edge[0] and
            left_edge[1] <= self.p[1] < right_edge[1] and
            left_edge[2] <= self.p[2] < right_edge[2]):
            return 1
        else:
            return 0

    def _hash_vals(self):
        return (("p[0]", self.p[0]),
                ("p[1]", self.p[1]),
                ("p[2]", self.p[2]))

point_selector = PointSelector


cdef class SphereSelector(SelectorObject):
    cdef np.float64_t radius
    cdef np.float64_t radius2
    cdef np.float64_t center[3]
    cdef np.float64_t bbox[3][2]
    cdef bint check_box[3]

    def __init__(self, dobj):
        for i in range(3):
            self.center[i] = _ensure_code(dobj.center[i])
        self.radius = _ensure_code(dobj.radius)
        self.radius2 = self.radius * self.radius
        center = _ensure_code(dobj.center)
        for i in range(3):
            self.center[i] = center[i]
            self.bbox[i][0] = self.center[i] - self.radius
            self.bbox[i][1] = self.center[i] + self.radius
            if self.bbox[i][0] < dobj.ds.domain_left_edge[i]:
                self.check_box[i] = False
            elif self.bbox[i][1] > dobj.ds.domain_right_edge[i]:
                self.check_box[i] = False
            else:
                self.check_box[i] = True

    @cython.boundscheck(False)
    @cython.wraparound(False)
    @cython.cdivision(True)
    cdef int select_cell(self, np.float64_t pos[3], np.float64_t dds[3]) nogil:
        # sphere center either inside cell or center of cell lies inside sphere
        if (pos[0] - 0.5*dds[0] <= self.center[0] <= pos[0]+0.5*dds[0] and
            pos[1] - 0.5*dds[1] <= self.center[1] <= pos[1]+0.5*dds[1] and
            pos[2] - 0.5*dds[2] <= self.center[2] <= pos[2]+0.5*dds[2]):
            return 1
        return self.select_point(pos)

    @cython.boundscheck(False)
    @cython.wraparound(False)
    @cython.cdivision(True)
    cdef int select_point(self, np.float64_t pos[3]) nogil:
        cdef int i
        cdef np.float64_t dist, dist2 = 0
        for i in range(3):
            if self.check_box[i] and \
              (pos[i] < self.bbox[i][0] or
               pos[i] > self.bbox[i][1]):
                return 0
            dist = _periodic_dist(pos[i], self.center[i], self.domain_width[i],
                                  self.periodicity[i])
            dist2 += dist*dist
            if dist2 > self.radius2: return 0
        return 1

    @cython.boundscheck(False)
    @cython.wraparound(False)
    @cython.cdivision(True)
    cdef int select_sphere(self, np.float64_t pos[3], np.float64_t radius) nogil:
        cdef int i
        cdef np.float64_t dist, dist2 = 0
        for i in range(3):
            dist = self.difference(pos[i], self.center[i], i)
            dist2 += dist*dist
        dist = self.radius+radius
        if dist2 <= dist*dist: return 1
        return 0

    @cython.boundscheck(False)
    @cython.wraparound(False)
    @cython.cdivision(True)
    cdef int select_bbox(self, np.float64_t left_edge[3],
                               np.float64_t right_edge[3]) nogil:
        cdef np.float64_t box_center, relcenter, closest, dist, edge
        cdef int i
        if (left_edge[0] <= self.center[0] <= right_edge[0] and
            left_edge[1] <= self.center[1] <= right_edge[1] and
            left_edge[2] <= self.center[2] <= right_edge[2]):
            return 1
        for i in range(3):
            if not self.check_box[i]: continue
            if right_edge[i] < self.bbox[i][0] or \
               left_edge[i] > self.bbox[i][1]:
                return 0
        # http://www.gamedev.net/topic/335465-is-this-the-simplest-sphere-aabb-collision-test/
        dist = 0
        for i in range(3):
            # Early terminate
            box_center = (right_edge[i] + left_edge[i])/2.0
            relcenter = self.difference(box_center, self.center[i], i)
            edge = right_edge[i] - left_edge[i]
            closest = relcenter - fclip(relcenter, -edge/2.0, edge/2.0)
            dist += closest*closest
            if dist > self.radius2: return 0
        return 1

    def _hash_vals(self):
        return (("radius", self.radius),
                ("radius2", self.radius2),
                ("center[0]", self.center[0]),
                ("center[1]", self.center[1]),
                ("center[2]", self.center[2]))

sphere_selector = SphereSelector

cdef class RegionSelector(SelectorObject):
    cdef np.float64_t left_edge[3]
    cdef np.float64_t right_edge[3]
    cdef np.float64_t right_edge_shift[3]
    cdef bint loose_selection
    cdef bint check_period

    @cython.boundscheck(False)
    @cython.wraparound(False)
    def __init__(self, dobj):
        cdef int i
        # We are modifying dobj.left_edge and dobj.right_edge , so here we will
        # do an in-place conversion of those arrays.
        cdef np.float64_t[:] RE = _ensure_code(dobj.right_edge)
        cdef np.float64_t[:] LE = _ensure_code(dobj.left_edge)
        cdef np.float64_t[:] DW = _ensure_code(dobj.ds.domain_width)
        cdef np.float64_t[:] DLE = _ensure_code(dobj.ds.domain_left_edge)
        cdef np.float64_t[:] DRE = _ensure_code(dobj.ds.domain_right_edge)
        cdef np.float64_t region_width[3]
        cdef bint p[3]
        # This is for if we want to include zones that overlap and whose
        # centers are not strictly included.
        self.loose_selection = getattr(dobj, "loose_selection", False)
        self.check_period = False

        for i in range(3):
            region_width[i] = RE[i] - LE[i]
            p[i] = dobj.ds.periodicity[i]
            if region_width[i] <= 0:
                raise RuntimeError(
                    "Region right edge[%s] < left edge: width = %s" % (
                        i, region_width[i]))

        for i in range(3):

            if p[i]:
                # First, we check if any criteria requires a period check,
                # without any adjustments.  This is for short-circuiting the
                # short-circuit of the loop down below in mask filling.
                if LE[i] < DLE[i] or LE[i] > DRE[i] or RE[i] > DRE[i]:
                    self.check_period = True
                # shift so left_edge guaranteed in domain
                if LE[i] < DLE[i]:
                    LE[i] += DW[i]
                    RE[i] += DW[i]
                elif LE[i] > DRE[i]:
                    LE[i] -= DW[i]
                    RE[i] -= DW[i]
            else:
                if LE[i] < DLE[i] or RE[i] > DRE[i]:
                    raise RuntimeError(
                        "Error: yt attempted to read outside the boundaries of "
                        "a non-periodic domain along dimension %s.\n"
                        "Region left edge = %s, Region right edge = %s\n"
                        "Dataset left edge = %s, Dataset right edge = %s\n\n"
                        "This commonly happens when trying to compute ghost cells "
                        "up to the domain boundary. Two possible solutions are to "
                        "load a smaller region that does not border the edge or "
                        "override the periodicity for this dataset." % \
                        (i, dobj.left_edge[i], dobj.right_edge[i],
                         dobj.ds.domain_left_edge[i], dobj.ds.domain_right_edge[i])
                    )
            # Already ensured in code
            self.left_edge[i] = LE[i]
            self.right_edge[i] = RE[i]
            self.right_edge_shift[i] = RE[i] - DW[i]
            if not self.periodicity[i]:
                self.right_edge_shift[i] = -np.inf

    @cython.boundscheck(False)
    @cython.wraparound(False)
    @cython.cdivision(True)
    cdef int select_bbox(self, np.float64_t left_edge[3],
                               np.float64_t right_edge[3]) nogil:
        cdef int i
        for i in range(3):
            if (right_edge[i] < self.left_edge[i] and \
                left_edge[i] >= self.right_edge_shift[i]) or \
                left_edge[i] >= self.right_edge[i]:
                return 0
        return 1

    @cython.boundscheck(False)
    @cython.wraparound(False)
    @cython.cdivision(True)
    cdef int select_cell(self, np.float64_t pos[3], np.float64_t dds[3]) nogil:
        cdef np.float64_t left_edge[3]
        cdef np.float64_t right_edge[3]
        cdef int i
        if self.loose_selection:
            for i in range(3):
                left_edge[i] = pos[i] - dds[i]*0.5
                right_edge[i] = pos[i] + dds[i]*0.5
            return self.select_bbox(left_edge, right_edge)
        return self.select_point(pos)

    @cython.boundscheck(False)
    @cython.wraparound(False)
    @cython.cdivision(True)
    cdef int select_point(self, np.float64_t pos[3]) nogil:
        cdef int i
        for i in range(3):
            if (self.right_edge_shift[i] <= pos[i] < self.left_edge[i]) or \
               pos[i] >= self.right_edge[i]:
                return 0
        return 1

    @cython.boundscheck(False)
    @cython.wraparound(False)
    @cython.cdivision(True)
    cdef int fill_mask_selector(self, np.float64_t left_edge[3],
                                np.float64_t right_edge[3],
                                np.float64_t dds[3], int dim[3],
                                np.ndarray[np.uint8_t, ndim=3, cast=True] child_mask,
                                np.ndarray[np.uint8_t, ndim=3] mask,
                                int level):
        cdef int i, j, k
        cdef int total = 0, this_level = 0
        cdef np.float64_t pos[3]
        if level < self.min_level or level > self.max_level:
            return 0
        if level == self.max_level:
            this_level = 1
        cdef int si[3]
        cdef int ei[3]
        #print self.left_edge[0], self.left_edge[1], self.left_edge[2],
        #print self.right_edge[0], self.right_edge[1], self.right_edge[2],
        #print self.right_edge_shift[0], self.right_edge_shift[1], self.right_edge_shift[2]
        if not self.check_period:
            for i in range(3):
                si[i] = <int> ((self.left_edge[i] - left_edge[i])/dds[i])
                ei[i] = <int> ((self.right_edge[i] - left_edge[i])/dds[i])
                si[i] = iclip(si[i] - 1, 0, dim[i])
                ei[i] = iclip(ei[i] + 1, 0, dim[i])
        else:
            for i in range(3):
                si[i] = 0
                ei[i] = dim[i]
        with nogil:
            pos[0] = left_edge[0] + (si[0] + 0.5) * dds[0]
            for i in range(si[0], ei[0]):
                pos[1] = left_edge[1] + (si[1] + 0.5) * dds[1]
                for j in range(si[1], ei[1]):
                    pos[2] = left_edge[2] + (si[2] + 0.5) * dds[2]
                    for k in range(si[2], ei[2]):
                        if child_mask[i, j, k] == 1 or this_level == 1:
                            mask[i, j, k] = self.select_cell(pos, dds)
                            total += mask[i, j, k]
                        pos[2] += dds[2]
                    pos[1] += dds[1]
                pos[0] += dds[0]
        return total


    def _hash_vals(self):
        return (("left_edge[0]", self.left_edge[0]),
                ("left_edge[1]", self.left_edge[1]),
                ("left_edge[2]", self.left_edge[2]),
                ("right_edge[0]", self.right_edge[0]),
                ("right_edge[1]", self.right_edge[1]),
                ("right_edge[2]", self.right_edge[2]))

region_selector = RegionSelector

cdef class CutRegionSelector(SelectorObject):
    cdef set _positions
    cdef tuple _conditionals

    def __init__(self, dobj):
        positions = np.array([dobj['x'], dobj['y'], dobj['z']]).T
        self._conditionals = tuple(dobj.conditionals)
        self._positions = set(tuple(position) for position in positions)

    cdef int select_bbox(self,  np.float64_t left_edge[3],
                     np.float64_t right_edge[3]) nogil:
        return 1

    cdef int select_cell(self, np.float64_t pos[3], np.float64_t dds[3]) nogil:
        with gil:
            if (pos[0], pos[1], pos[2]) in self._positions:
                return 1
            else:
                return 0

    cdef int select_point(self, np.float64_t pos[3]) nogil:
        return 1

    cdef int select_sphere(self, np.float64_t pos[3], np.float64_t radius) nogil:
        return 1

    def _hash_vals(self):
        t = ()
        for i, c in enumerate(self._conditionals):
            t += ("conditional[%s]" % i, c)
        return ("conditionals", t)

cut_region_selector = CutRegionSelector

cdef class DiskSelector(SelectorObject):
    cdef np.float64_t norm_vec[3]
    cdef np.float64_t center[3]
    cdef np.float64_t radius, radius2
    cdef np.float64_t height

    def __init__(self, dobj):
        cdef int i
        for i in range(3):
            self.norm_vec[i] = dobj._norm_vec[i]
            self.center[i] = _ensure_code(dobj.center[i])
        self.radius = _ensure_code(dobj.radius)
        self.radius2 = self.radius * self.radius
        self.height = _ensure_code(dobj.height)

    @cython.boundscheck(False)
    @cython.wraparound(False)
    @cython.cdivision(True)
    cdef int select_cell(self, np.float64_t pos[3], np.float64_t dds[3]) nogil:
        return self.select_point(pos)

    @cython.boundscheck(False)
    @cython.wraparound(False)
    @cython.cdivision(True)
    cdef int select_point(self, np.float64_t pos[3]) nogil:
        cdef np.float64_t h, d, r2, temp
        cdef int i
        h = d = 0
        for i in range(3):
            temp = self.difference(pos[i], self.center[i], i)
            h += temp * self.norm_vec[i]
            d += temp*temp
        r2 = (d - h*h)
        if fabs(h) <= self.height and r2 <= self.radius2: return 1
        return 0

    @cython.boundscheck(False)
    @cython.wraparound(False)
    @cython.cdivision(True)
    cdef int select_sphere(self, np.float64_t pos[3], np.float64_t radius) nogil:
        cdef np.float64_t h, d, r2, temp
        cdef int i
        h = d = 0
        for i in range(3):
            temp = self.difference(pos[i], self.center[i], i)
            h += pos[i] * self.norm_vec[i]
            d += temp*temp
        r2 = (d - h*h)
        d = self.radius+radius
        if fabs(h) <= self.height+radius and r2 <= d*d: return 1
        return 0

    @cython.boundscheck(False)
    @cython.wraparound(False)
    @cython.cdivision(True)
    cdef int select_bbox(self, np.float64_t left_edge[3],
                               np.float64_t right_edge[3]) nogil:
        # Until we can get our OBB/OBB intersection correct, disable this.
        return 1
        # cdef np.float64_t *arr[2]
        # cdef np.float64_t pos[3]
        # cdef np.float64_t H, D, R2, temp
        # cdef int i, j, k, n
        # cdef int all_under = 1
        # cdef int all_over = 1
        # cdef int any_radius = 0
        # # A moment of explanation (revised):
        # #    The disk and bounding box collide if any of the following are true:
        # #    1) the center of the disk is inside the bounding box
        # #    2) any corner of the box lies inside the disk
        # #    3) the box spans the plane (!all_under and !all_over) and at least
        # #       one corner is within the cylindrical radius

        # # check if disk center lies inside bbox
        # if left_edge[0] <= self.center[0] <= right_edge[0] and \
        #    left_edge[1] <= self.center[1] <= right_edge[1] and \
        #    left_edge[2] <= self.center[2] <= right_edge[2] :
        #     return 1

        # # check all corners
        # arr[0] = left_edge
        # arr[1] = right_edge
        # for i in range(2):
        #     pos[0] = arr[i][0]
        #     for j in range(2):
        #         pos[1] = arr[j][1]
        #         for k in range(2):
        #             pos[2] = arr[k][2]
        #             H = D = 0
        #             for n in range(3):
        #                 temp = self.difference(pos[n], self.center[n], n)
        #                 H += (temp * self.norm_vec[n])
        #                 D += temp*temp
        #             R2 = (D - H*H)
        #             if R2 < self.radius2 :
        #                 any_radius = 1
        #                 if fabs(H) < self.height: return 1
        #             if H < 0: all_over = 0
        #             if H > 0: all_under = 0
        # if all_over == 0 and all_under == 0 and any_radius == 1: return 1
        # return 0

    def _hash_vals(self):
        return (("norm_vec[0]", self.norm_vec[0]),
                ("norm_vec[1]", self.norm_vec[1]),
                ("norm_vec[2]", self.norm_vec[2]),
                ("center[0]", self.center[0]),
                ("center[1]", self.center[1]),
                ("center[2]", self.center[2]),
                ("radius", self.radius),
                ("radius2", self.radius2),
                ("height", self.height))

disk_selector = DiskSelector

cdef class CuttingPlaneSelector(SelectorObject):
    cdef np.float64_t norm_vec[3]
    cdef np.float64_t d

    def __init__(self, dobj):
        cdef int i
        for i in range(3):
            self.norm_vec[i] = dobj._norm_vec[i]
        self.d = _ensure_code(dobj._d)

    @cython.boundscheck(False)
    @cython.wraparound(False)
    @cython.cdivision(True)
    cdef int select_cell(self, np.float64_t pos[3], np.float64_t dds[3]) nogil:
        cdef np.float64_t left_edge[3]
        cdef np.float64_t right_edge[3]
        cdef int i
        for i in range(3):
            left_edge[i] = pos[i] - 0.5*dds[i]
            right_edge[i] = pos[i] + 0.5*dds[i]
        return self.select_bbox(left_edge, right_edge)

    cdef int select_point(self, np.float64_t pos[3]) nogil:
        # two 0-volume constructs don't intersect
        return 0

    @cython.boundscheck(False)
    @cython.wraparound(False)
    @cython.cdivision(True)
    cdef int select_sphere(self, np.float64_t pos[3], np.float64_t radius) nogil:
        cdef int i
        cdef np.float64_t height = self.d
        for i in range(3) :
            height += pos[i] * self.norm_vec[i]
        if height*height <= radius*radius : return 1
        return 0

    @cython.boundscheck(False)
    @cython.wraparound(False)
    @cython.cdivision(True)
    cdef int select_bbox(self, np.float64_t left_edge[3],
                               np.float64_t right_edge[3]) nogil:
        cdef int i, j, k, n
        cdef np.float64_t *arr[2]
        cdef np.float64_t pos[3]
        cdef np.float64_t gd
        arr[0] = left_edge
        arr[1] = right_edge
        all_under = 1
        all_over = 1
        # Check each corner
        for i in range(2):
            pos[0] = arr[i][0]
            for j in range(2):
                pos[1] = arr[j][1]
                for k in range(2):
                    pos[2] = arr[k][2]
                    gd = self.d
                    for n in range(3):
                        gd += pos[n] * self.norm_vec[n]
                    # this allows corners and faces on the low-end to
                    # collide, while not selecting cells on the high-side
                    if i == 0 and j == 0 and k == 0 :
                        if gd <= 0: all_over = 0
                        if gd >= 0: all_under = 0
                    else :
                        if gd < 0: all_over = 0
                        if gd > 0: all_under = 0
        if all_over == 1 or all_under == 1:
            return 0
        return 1

    def _hash_vals(self):
        return (("norm_vec[0]", self.norm_vec[0]),
                ("norm_vec[1]", self.norm_vec[1]),
                ("norm_vec[2]", self.norm_vec[2]),
                ("d", self.d))

cutting_selector = CuttingPlaneSelector

cdef class SliceSelector(SelectorObject):
    cdef int axis
    cdef np.float64_t coord
    cdef int ax, ay

    def __init__(self, dobj):
        self.axis = dobj.axis
        self.coord = _ensure_code(dobj.coord)

        self.ax = (self.axis+1) % 3
        self.ay = (self.axis+2) % 3

    @cython.boundscheck(False)
    @cython.wraparound(False)
    @cython.cdivision(True)
    def fill_mask(self, gobj):
        cdef np.ndarray[np.uint8_t, ndim=3] mask
        cdef np.ndarray[np.uint8_t, ndim=3, cast=True] child_mask
        cdef int i, j, k
        cdef int total = 0
        cdef int this_level = 0
        cdef int ind[3][2]
        cdef np.int32_t level = gobj.Level
        _ensure_code(gobj.LeftEdge)
        _ensure_code(gobj.dds)

        if level < self.min_level or level > self.max_level:
            return None
        else:
            child_mask = gobj.child_mask
            mask = np.zeros(gobj.ActiveDimensions, dtype=np.uint8)
            if level == self.max_level:
                this_level = 1
            for i in range(3):
                if i == self.axis:
                    ind[i][0] = \
                        <int> ((self.coord - (gobj.LeftEdge[i]).to_ndarray()) /
                               gobj.dds[i])
                    ind[i][1] = ind[i][0] + 1
                else:
                    ind[i][0] = 0
                    ind[i][1] = gobj.ActiveDimensions[i]
            with nogil:
                for i in range(ind[0][0], ind[0][1]):
                    for j in range(ind[1][0], ind[1][1]):
                        for k in range(ind[2][0], ind[2][1]):
                            if this_level == 1 or child_mask[i, j, k]:
                                mask[i, j, k] = 1
                                total += 1
            if total == 0: return None
            return mask.astype("bool")

    @cython.boundscheck(False)
    @cython.wraparound(False)
    @cython.cdivision(True)
    cdef int select_cell(self, np.float64_t pos[3], np.float64_t dds[3]) nogil:
        if pos[self.axis] + 0.5*dds[self.axis] > self.coord \
           and pos[self.axis] - 0.5*dds[self.axis] - grid_eps <= self.coord:
            return 1
        return 0

    cdef int select_point(self, np.float64_t pos[3]) nogil:
        # two 0-volume constructs don't intersect
        return 0

    @cython.boundscheck(False)
    @cython.wraparound(False)
    @cython.cdivision(True)
    cdef int select_sphere(self, np.float64_t pos[3], np.float64_t radius) nogil:
        cdef np.float64_t dist = self.difference(pos[self.axis], self.coord, self.axis)
        if dist*dist < radius*radius:
            return 1
        return 0

    @cython.boundscheck(False)
    @cython.wraparound(False)
    @cython.cdivision(True)
    cdef int select_bbox(self, np.float64_t left_edge[3],
                               np.float64_t right_edge[3]) nogil:
        if left_edge[self.axis] - grid_eps <= self.coord < right_edge[self.axis]:
            return 1
        return 0

    def _hash_vals(self):
        return (("axis", self.axis),
                ("coord", self.coord))

slice_selector = SliceSelector

cdef class OrthoRaySelector(SelectorObject):

    cdef np.uint8_t px_ax
    cdef np.uint8_t py_ax
    cdef np.float64_t px
    cdef np.float64_t py
    cdef int axis

    def __init__(self, dobj):
        self.axis = dobj.axis
        self.px_ax = dobj.px_ax
        self.py_ax = dobj.py_ax
        self.px = dobj.px
        self.py = dobj.py

    @cython.boundscheck(False)
    @cython.wraparound(False)
    @cython.cdivision(True)
    def fill_mask(self, gobj):
        cdef np.ndarray[np.uint8_t, ndim=3] mask
        cdef np.ndarray[np.uint8_t, ndim=3, cast=True] child_mask
        cdef int i, j, k
        cdef int total = 0
        cdef int this_level = 0
        cdef int ind[3][2]
        cdef np.int32_t level = gobj.Level
        _ensure_code(gobj.LeftEdge)
        _ensure_code(gobj.RightEdge)
        _ensure_code(gobj.dds)

        if level < self.min_level or level > self.max_level:
            return None
        else:
            child_mask = gobj.child_mask
            mask = np.zeros(gobj.ActiveDimensions, dtype=np.uint8)
            if level == self.max_level:
                this_level = 1
            ind[self.axis][0] = 0
            ind[self.axis][1] = gobj.ActiveDimensions[self.axis]
            ind[self.px_ax][0] = \
                <int> ((self.px - (gobj.LeftEdge).to_ndarray()[self.px_ax]) /
                       gobj.dds[self.px_ax])
            ind[self.px_ax][1] = ind[self.px_ax][0] + 1
            ind[self.py_ax][0] = \
                <int> ((self.py - (gobj.LeftEdge).to_ndarray()[self.py_ax]) /
                       gobj.dds[self.py_ax])
            ind[self.py_ax][1] = ind[self.py_ax][0] + 1

            with nogil:
                for i in range(ind[0][0], ind[0][1]):
                    for j in range(ind[1][0], ind[1][1]):
                        for k in range(ind[2][0], ind[2][1]):
                            if this_level == 1 or child_mask[i, j, k]:
                                mask[i, j, k] = 1
                                total += 1
            if total == 0: return None
            return mask.astype("bool")

    @cython.boundscheck(False)
    @cython.wraparound(False)
    @cython.cdivision(True)
    cdef int select_cell(self, np.float64_t pos[3], np.float64_t dds[3]) nogil:
        if self.px >= pos[self.px_ax] - 0.5*dds[self.px_ax] and \
           self.px <  pos[self.px_ax] + 0.5*dds[self.px_ax] and \
           self.py >= pos[self.py_ax] - 0.5*dds[self.py_ax] and \
           self.py <  pos[self.py_ax] + 0.5*dds[self.py_ax]:
            return 1
        return 0

    cdef int select_point(self, np.float64_t pos[3]) nogil:
        # two 0-volume constructs don't intersect
        return 0

    @cython.boundscheck(False)
    @cython.wraparound(False)
    @cython.cdivision(True)
    cdef int select_sphere(self, np.float64_t pos[3], np.float64_t radius) nogil:
        cdef np.float64_t dx = self.difference(pos[self.px_ax], self.px, self.px_ax)
        cdef np.float64_t dy = self.difference(pos[self.py_ax], self.py, self.py_ax)
        if dx*dx + dy*dy < radius*radius:
            return 1
        return 0

    @cython.boundscheck(False)
    @cython.wraparound(False)
    @cython.cdivision(True)
    cdef int select_bbox(self, np.float64_t left_edge[3],
                               np.float64_t right_edge[3]) nogil:
        if left_edge[self.px_ax] <= self.px < right_edge[self.px_ax] and \
           left_edge[self.py_ax] <= self.py < right_edge[self.py_ax] :
            return 1
        return 0

    def _hash_vals(self):
        return (("px_ax", self.px_ax),
                ("py_ax", self.py_ax),
                ("px", self.px),
                ("py", self.py),
                ("axis", self.axis))

ortho_ray_selector = OrthoRaySelector

cdef struct IntegrationAccumulator:
    np.float64_t *t
    np.float64_t *dt
    np.uint8_t *child_mask
    int hits

cdef void dt_sampler(
             VolumeContainer *vc,
             np.float64_t v_pos[3],
             np.float64_t v_dir[3],
             np.float64_t enter_t,
             np.float64_t exit_t,
             int index[3],
             void *data) nogil:
    cdef IntegrationAccumulator *am = <IntegrationAccumulator *> data
    cdef int di = (index[0]*vc.dims[1]+index[1])*vc.dims[2]+index[2]
    if am.child_mask[di] == 0 or enter_t == exit_t:
        return
    am.hits += 1
    am.t[di] = enter_t
    am.dt[di] = (exit_t - enter_t)

cdef class RaySelector(SelectorObject):

    cdef np.float64_t p1[3]
    cdef np.float64_t p2[3]
    cdef np.float64_t vec[3]

    def __init__(self, dobj):
        cdef int i
        _ensure_code(dobj.start_point)
        _ensure_code(dobj.end_point)
        for i in range(3):
            self.vec[i] = dobj.vec[i]
            self.p1[i] = dobj.start_point[i]
            self.p2[i] = dobj.end_point[i]

    @cython.boundscheck(False)
    @cython.wraparound(False)
    @cython.cdivision(True)
    def fill_mask(self, gobj):
        cdef np.ndarray[np.float64_t, ndim=3] t, dt
        cdef np.ndarray[np.uint8_t, ndim=3, cast=True] child_mask
        cdef int i
        cdef int total = 0
        cdef IntegrationAccumulator ia
        cdef VolumeContainer vc
        mask = np.zeros(gobj.ActiveDimensions, dtype='uint8')
        t = np.zeros(gobj.ActiveDimensions, dtype="float64")
        dt = np.zeros(gobj.ActiveDimensions, dtype="float64") - 1
        child_mask = gobj.child_mask
        ia.t = <np.float64_t *> t.data
        ia.dt = <np.float64_t *> dt.data
        ia.child_mask = <np.uint8_t *> child_mask.data
        ia.hits = 0
        _ensure_code(gobj.LeftEdge)
        _ensure_code(gobj.RightEdge)
        _ensure_code(gobj.dds)
        for i in range(3):
            vc.left_edge[i] = gobj.LeftEdge[i]
            vc.right_edge[i] = gobj.RightEdge[i]
            vc.dds[i] = gobj.dds[i]
            vc.idds[i] = 1.0/gobj.dds[i]
            vc.dims[i] = dt.shape[i]
        walk_volume(&vc, self.p1, self.vec, dt_sampler, <void*> &ia)
        for i in range(dt.shape[0]):
            for j in range(dt.shape[1]):
                for k in range(dt.shape[2]):
                    if dt[i, j, k] >= 0:
                        mask[i, j, k] = 1
                        total += 1
        if total == 0: return None
        return mask.astype("bool")

    @cython.initializedcheck(False)
    @cython.boundscheck(False)
    @cython.wraparound(False)
    @cython.cdivision(True)
    cdef int _get_dt(self, VolumeContainer *vc,
                     np.float64_t[:,:,::1] t,
                     np.float64_t[:,:,::1] dt,
                     np.uint8_t[:,:,::1] child_mask):
        cdef IntegrationAccumulator ia
        ia.hits = 0
        ia.t = <np.float64_t *> &t[0,0,0]
        ia.dt = <np.float64_t *> &dt[0,0,0]
        ia.child_mask = <np.uint8_t *> &child_mask[0,0,0]
        walk_volume(vc, self.p1, self.vec, dt_sampler, <void*> &ia)
        return ia.hits

    @cython.boundscheck(False)
    @cython.wraparound(False)
    @cython.cdivision(True)
    def get_dt(self, gobj):
        cdef np.ndarray[np.float64_t, ndim=3] t, dt
        cdef np.ndarray[np.float64_t, ndim=1] tr, dtr
        cdef np.ndarray[np.uint8_t, ndim=3, cast=True] child_mask
        cdef int i, j, k, ni
        cdef VolumeContainer vc
        t = np.zeros(gobj.ActiveDimensions, dtype="float64")
        dt = np.zeros(gobj.ActiveDimensions, dtype="float64") - 1
        child_mask = gobj.child_mask
        _ensure_code(gobj.LeftEdge)
        _ensure_code(gobj.RightEdge)
        _ensure_code(gobj.dds)
        for i in range(3):
            vc.left_edge[i] = gobj.LeftEdge[i]
            vc.right_edge[i] = gobj.RightEdge[i]
            vc.dds[i] = gobj.dds[i]
            vc.idds[i] = 1.0/gobj.dds[i]
            vc.dims[i] = dt.shape[i]
        ni = self._get_dt(&vc, t, dt, child_mask.view("uint8"))
        tr = np.zeros(ni, dtype="float64")
        dtr = np.zeros(ni, dtype="float64")
        ni = 0
        for i in range(dt.shape[0]):
            for j in range(dt.shape[1]):
                for k in range(dt.shape[2]):
                    if dt[i, j, k] >= 0:
                        tr[ni] = t[i, j, k]
                        dtr[ni] = dt[i, j, k]
                        ni += 1
        if not (ni == dtr.size):
            print ni, dtr.size
        return dtr, tr

    @cython.boundscheck(False)
    @cython.wraparound(False)
    @cython.cdivision(True)
    def get_dt_mesh(self, mesh, nz, int offset):
        cdef np.ndarray[np.float64_t, ndim=3] t, dt
        cdef np.ndarray[np.float64_t, ndim=1] tr, dtr
        cdef np.ndarray[np.uint8_t, ndim=3, cast=True] child_mask
        cdef int i, j, k, ni
        cdef np.float64_t LE[3]
        cdef np.float64_t RE[3]
        cdef np.float64_t pos
        cdef IntegrationAccumulator ia
        cdef np.ndarray[np.float64_t, ndim=2] coords
        cdef np.ndarray[np.int64_t, ndim=2] indices
        indices = mesh.connectivity_indices
        coords = _ensure_code(mesh.connectivity_coords)
        cdef int nc = indices.shape[0]
        cdef int nv = indices.shape[1]
        if nv != 8:
            raise NotImplementedError
        cdef VolumeContainer vc
        child_mask = np.ones((1,1,1), dtype="uint8")
        t = np.zeros((1,1,1), dtype="float64")
        dt = np.zeros((1,1,1), dtype="float64") - 1
        tr = np.zeros(nz, dtype="float64")
        dtr = np.zeros(nz, dtype="float64")
        ia.t = <np.float64_t *> t.data
        ia.dt = <np.float64_t *> dt.data
        ia.child_mask = <np.uint8_t *> child_mask.data
        ia.hits = 0
        ni = 0
        for i in range(nc):
            for j in range(3):
                LE[j] = 1e60
                RE[j] = -1e60
            for j in range(nv):
                for k in range(3):
                    pos = coords[indices[i, j] - offset, k]
                    LE[k] = fmin(pos, LE[k])
                    RE[k] = fmax(pos, RE[k])
            for j in range(3):
                vc.left_edge[j] = LE[j]
                vc.right_edge[j] = RE[j]
                vc.dds[j] = RE[j] - LE[j]
                vc.idds[j] = 1.0/vc.dds[j]
                vc.dims[j] = 1
            t[0,0,0] = dt[0,0,0] = -1
            walk_volume(&vc, self.p1, self.vec, dt_sampler, <void*> &ia)
            if dt[0,0,0] >= 0:
                tr[ni] = t[0,0,0]
                dtr[ni] = dt[0,0,0]
                ni += 1
        return dtr, tr

    cdef int select_point(self, np.float64_t pos[3]) nogil:
        # two 0-volume constructs don't intersect
        return 0

    cdef int select_sphere(self, np.float64_t pos[3], np.float64_t radius) nogil:
        # not implemented
        return 0

    @cython.boundscheck(False)
    @cython.wraparound(False)
    @cython.cdivision(True)
    cdef int select_bbox(self, np.float64_t left_edge[3],
                               np.float64_t right_edge[3]) nogil:
        cdef int i
        cdef np.uint8_t cm = 1
        cdef VolumeContainer vc
        cdef IntegrationAccumulator ia
        cdef np.float64_t dt, t
        for i in range(3):
            vc.left_edge[i] = left_edge[i]
            vc.right_edge[i] = right_edge[i]
            vc.dds[i] = right_edge[i] - left_edge[i]
            vc.idds[i] = 1.0/vc.dds[i]
            vc.dims[i] = 1
        t = dt = 0.0
        ia.t = &t
        ia.dt = &dt
        ia.child_mask = &cm
        ia.hits = 0
        walk_volume(&vc, self.p1, self.vec, dt_sampler, <void*> &ia)
        if ia.hits > 0:
            return 1
        return 0

    @cython.boundscheck(False)
    @cython.wraparound(False)
    @cython.cdivision(True)
    cdef int select_cell(self, np.float64_t pos[3],
                               np.float64_t dds[3]) nogil:
        # This is terribly inefficient for Octrees.  For grids, it will never
        # get called.
        cdef int i
        cdef np.float64_t left_edge[3]
        cdef np.float64_t right_edge[3]
        for i in range(3):
            left_edge[i] = pos[i] - dds[i]/2.0
            right_edge[i] = pos[i] + dds[i]/2.0
        return self.select_bbox(left_edge, right_edge)

    def _hash_vals(self):
        return (("p1[0]", self.p1[0]),
                ("p1[1]", self.p1[1]),
                ("p1[2]", self.p1[2]),
                ("p2[0]", self.p2[0]),
                ("p2[1]", self.p2[1]),
                ("p2[2]", self.p2[2]),
                ("vec[0]", self.vec[0]),
                ("vec[1]", self.vec[1]),
                ("vec[2]", self.vec[2]))

ray_selector = RaySelector

cdef class DataCollectionSelector(SelectorObject):
    cdef object obj_ids
    cdef np.int64_t nids

    def __init__(self, dobj):
        self.obj_ids = dobj._obj_ids
        self.nids = self.obj_ids.shape[0]

    cdef int select_bbox(self, np.float64_t left_edge[3],
                               np.float64_t right_edge[3]) nogil:
        # We have to return 1 here, although it does make me uncomfortable to
        # do so.  This will always say we're hitting a certain bbox, but the
        # only grids that will be selected are those that match the grid index.
        return 1
    
    @cython.initializedcheck(False)
    @cython.boundscheck(False)
    @cython.wraparound(False)
    @cython.cdivision(True)
    cdef void visit_grid_cells(self, GridVisitor visitor,
                              GridTreeNode *grid, int use_cache,
                              np.uint8_t[:] cached_mask):
        # We override so that we can correctly pick out the grids we want to
        # visit.
        cdef np.float64_t left_edge[3]
        cdef np.float64_t right_edge[3]
        cdef np.float64_t dds[3]
        cdef int dim[3]
        cdef int level, i, selected = 0
        cdef np.float64_t pos[3]
        cdef np.int64_t[:] oids = self.obj_ids
        # This should be done faster somehow, but it's not awful for now.
        for i in range(oids.shape[0]):
            if oids[i] == grid.index:
                selected = 1
                break
        if selected == 0: return
        level = grid.level
        for i in range(3):
            left_edge[i] = grid.left_edge[i]
            right_edge[i] = grid.right_edge[i]
            dds[i] = (right_edge[i] - left_edge[i])/grid.dims[i]
            dim[i] = grid.dims[i]
        with nogil:
            pos[0] = left_edge[0] + dds[0] * 0.5
            visitor.pos[0] = 0
            for i in range(dim[0]):
                pos[1] = left_edge[1] + dds[1] * 0.5
                visitor.pos[1] = 0
                for j in range(dim[1]):
                    pos[2] = left_edge[2] + dds[2] * 0.5
                    visitor.pos[2] = 0
                    for k in range(dim[2]):
                        # Selected is always 1 for this type
                        visitor.visit(grid, 1)
                        visitor.global_index += 1
                        pos[2] += dds[2]
                        visitor.pos[2] += 1
                    pos[1] += dds[1]
                    visitor.pos[1] += 1
                pos[0] += dds[0]
                visitor.pos[0] += 1

    @cython.boundscheck(False)
    @cython.wraparound(False)
    @cython.cdivision(True)
    def select_grids(self,
                     np.ndarray[np.float64_t, ndim=2] left_edges,
                     np.ndarray[np.float64_t, ndim=2] right_edges,
                     np.ndarray[np.int32_t, ndim=2] levels):
        cdef int n
        cdef int ng = left_edges.shape[0]
        cdef np.ndarray[np.uint8_t, ndim=1] gridi = np.zeros(ng, dtype='uint8')
        cdef np.ndarray[np.int64_t, ndim=1] oids = self.obj_ids
        with nogil:
            for n in range(self.nids):
                gridi[oids[n]] = 1
        return gridi.astype("bool")

    @cython.boundscheck(False)
    @cython.wraparound(False)
    @cython.cdivision(True)
    def fill_mask(self, gobj):
        cdef np.ndarray[np.uint8_t, ndim=3] mask
        mask = np.ones(gobj.ActiveDimensions, dtype='uint8')
        return mask.astype("bool")

    def _hash_vals(self):
        return (hash(self.obj_ids.tostring()), self.nids)

data_collection_selector = DataCollectionSelector

cdef class EllipsoidSelector(SelectorObject):
    cdef np.float64_t vec[3][3]
    cdef np.float64_t mag[3]
    cdef np.float64_t center[3]

    def __init__(self, dobj):
        cdef int i
        _ensure_code(dobj.center)
        _ensure_code(dobj._e0)
        _ensure_code(dobj._e1)
        _ensure_code(dobj._e2)
        _ensure_code(dobj._A)
        _ensure_code(dobj._B)
        _ensure_code(dobj._C)
        for i in range(3):
            self.center[i] = dobj.center[i]
            self.vec[0][i] = dobj._e0[i]
            self.vec[1][i] = dobj._e1[i]
            self.vec[2][i] = dobj._e2[i]
        self.mag[0] = dobj._A
        self.mag[1] = dobj._B
        self.mag[2] = dobj._C

    @cython.boundscheck(False)
    @cython.wraparound(False)
    @cython.cdivision(True)
    cdef int select_cell(self, np.float64_t pos[3], np.float64_t dds[3]) nogil:
        return self.select_point(pos)

    @cython.boundscheck(False)
    @cython.wraparound(False)
    @cython.cdivision(True)
    cdef int select_point(self, np.float64_t pos[3]) nogil:
        cdef np.float64_t dot_evec[3]
        cdef np.float64_t dist
        cdef int i, j
        dot_evec[0] = dot_evec[1] = dot_evec[2] = 0
        # Calculate the rotated dot product
        for i in range(3): # axis
            dist = self.difference(pos[i], self.center[i], i)
            for j in range(3):
                dot_evec[j] += dist * self.vec[j][i]
        dist = 0.0
        for i in range(3):
            dist += (dot_evec[i] * dot_evec[i])/(self.mag[i] * self.mag[i])
        if dist <= 1.0: return 1
        return 0

    @cython.boundscheck(False)
    @cython.wraparound(False)
    @cython.cdivision(True)
    cdef int select_sphere(self, np.float64_t pos[3], np.float64_t radius) nogil:
        # this is the sphere selection
        cdef int i
        cdef np.float64_t dist, dist2_max, dist2 = 0
        for i in range(3):
            dist = self.difference(pos[i], self.center[i], i)
            dist2 += dist * dist
        dist2_max = (self.mag[0] + radius) * (self.mag[0] + radius)
        if dist2 <= dist2_max:
            return 1
        return 0

    @cython.boundscheck(False)
    @cython.wraparound(False)
    @cython.cdivision(True)
    cdef int select_bbox(self, np.float64_t left_edge[3],
                               np.float64_t right_edge[3]) nogil:
        # This is the sphere selection
        cdef int i
        cdef np.float64_t box_center, relcenter, closest, dist, edge, dist_max
        if left_edge[0] <= self.center[0] <= right_edge[0] and \
           left_edge[1] <= self.center[1] <= right_edge[1] and \
           left_edge[2] <= self.center[2] <= right_edge[2]:
            return 1
        # http://www.gamedev.net/topic/335465-is-this-the-simplest-sphere-aabb-collision-test/
        dist = 0
        for i in range(3):
            box_center = (right_edge[i] + left_edge[i])/2.0
            relcenter = self.difference(box_center, self.center[i], i)
            edge = right_edge[i] - left_edge[i]
            closest = relcenter - fclip(relcenter, -edge/2.0, edge/2.0)
            dist += closest * closest
        dist_max = self.mag[0] * self.mag[0]
        if dist <= dist_max:
            return 1
        return 0

    def _hash_vals(self):
        return (("vec[0][0]", self.vec[0][0]),
                ("vec[0][1]", self.vec[0][1]),
                ("vec[0][2]", self.vec[0][2]),
                ("vec[1][0]", self.vec[1][0]),
                ("vec[1][1]", self.vec[1][1]),
                ("vec[1][2]", self.vec[1][2]),
                ("vec[2][0]", self.vec[2][0]),
                ("vec[2][1]", self.vec[2][1]),
                ("vec[2][2]", self.vec[2][2]),
                ("mag[0]", self.mag[0]),
                ("mag[1]", self.mag[1]),
                ("mag[2]", self.mag[2]),
                ("center[0]", self.center[0]),
                ("center[1]", self.center[1]),
                ("center[2]", self.center[2]))

ellipsoid_selector = EllipsoidSelector

cdef class GridSelector(SelectorObject):
    cdef object ind

    def __init__(self, dobj):
        self.ind = dobj.id - dobj._id_offset

    @cython.boundscheck(False)
    @cython.wraparound(False)
    @cython.cdivision(True)
    def select_grids(self,
                     np.ndarray[np.float64_t, ndim=2] left_edges,
                     np.ndarray[np.float64_t, ndim=2] right_edges,
                     np.ndarray[np.int32_t, ndim=2] levels):
        cdef int ng = left_edges.shape[0]
        cdef np.ndarray[np.uint8_t, ndim=1] gridi = np.zeros(ng, dtype='uint8')
        gridi[self.ind] = 1
        return gridi.astype("bool")

    @cython.boundscheck(False)
    @cython.wraparound(False)
    @cython.cdivision(True)
    def fill_mask(self, gobj):
        return np.ones(gobj.ActiveDimensions, dtype='bool')

    @cython.boundscheck(False)
    @cython.wraparound(False)
    @cython.cdivision(True)
    cdef int select_cell(self, np.float64_t pos[3], np.float64_t dds[3]) nogil:
        return 1

    cdef int select_point(self, np.float64_t pos[3]) nogil:
        # we apparently don't check if the point actually lies in the grid..
        return 1

    def _hash_vals(self):
        return (self.ind,)

grid_selector = GridSelector

cdef class OctreeSubsetSelector(SelectorObject):

    def __init__(self, dobj):
        self.base_selector = dobj.base_selector
        self.min_level = self.base_selector.min_level
        self.max_level = self.base_selector.max_level
        self.domain_id = dobj.domain_id
        self.overlap_cells = 1

    @cython.boundscheck(False)
    @cython.wraparound(False)
    @cython.cdivision(True)
    def select_grids(self,
                     np.ndarray[np.float64_t, ndim=2] left_edges,
                     np.ndarray[np.float64_t, ndim=2] right_edges,
                     np.ndarray[np.int32_t, ndim=2] levels):
        raise RuntimeError

    @cython.boundscheck(False)
    @cython.wraparound(False)
    @cython.cdivision(True)
    cdef int select_sphere(self, np.float64_t pos[3], np.float64_t radius) nogil:
        return 1

    @cython.boundscheck(False)
    @cython.wraparound(False)
    @cython.cdivision(True)
    cdef int select_cell(self, np.float64_t pos[3], np.float64_t dds[3]) nogil:
        return 1

    @cython.boundscheck(False)
    @cython.wraparound(False)
    @cython.cdivision(True)
    cdef int select_point(self, np.float64_t pos[3]) nogil:
        return 1

    @cython.boundscheck(False)
    @cython.wraparound(False)
    @cython.cdivision(True)
    cdef int select_bbox(self, np.float64_t left_edge[3],
                               np.float64_t right_edge[3]) nogil:
        return self.base_selector.select_bbox(left_edge, right_edge)

    @cython.boundscheck(False)
    @cython.wraparound(False)
    @cython.cdivision(True)
    cdef int select_grid(self, np.float64_t left_edge[3],
                         np.float64_t right_edge[3], np.int32_t level,
                         Oct *o = NULL) nogil:
        # Because visitors now use select_grid, we should be explicitly
        # checking this.
        cdef int res
        res = self.base_selector.select_grid(left_edge, right_edge, level, o)
        if self.domain_id == -1:
            return res
        elif res == 1 and o != NULL and o.domain != self.domain_id:
            return -1
        return res

    def _hash_vals(self):
        return (hash(self.base_selector), self.domain_id)

octree_subset_selector = OctreeSubsetSelector

cdef class IndexedOctreeSubsetSelector(SelectorObject):
    # This is a numpy array, which will be a bool of ndim 1
    cdef np.uint64_t min_ind
    cdef np.uint64_t max_ind
    cdef SelectorObject base_selector
    cdef int filter_bbox
    cdef np.float64_t DLE[3]
    cdef np.float64_t DRE[3]

    def __init__(self, dobj):
        self.min_ind = dobj.min_ind
        self.max_ind = dobj.max_ind
        self.base_selector = dobj.base_selector
        self.min_level = self.base_selector.min_level
        self.max_level = self.base_selector.max_level
        self.filter_bbox = 0
        if getattr(dobj.ds, "filter_bbox", False):
            self.filter_bbox = 1
        for i in range(3):
            self.DLE[i] = dobj.ds.domain_left_edge[i]
            self.DRE[i] = dobj.ds.domain_right_edge[i]

    @cython.boundscheck(False)
    @cython.wraparound(False)
    @cython.cdivision(True)
    def select_grids(self,
                     np.ndarray[np.float64_t, ndim=2] left_edges,
                     np.ndarray[np.float64_t, ndim=2] right_edges,
                     np.ndarray[np.int32_t, ndim=2] levels):
        raise RuntimeError

    @cython.boundscheck(False)
    @cython.wraparound(False)
    @cython.cdivision(True)
    cdef int select_sphere(self, np.float64_t pos[3], np.float64_t radius) nogil:
        return 1

    @cython.boundscheck(False)
    @cython.wraparound(False)
    @cython.cdivision(True)
    cdef int select_cell(self, np.float64_t pos[3], np.float64_t dds[3]) nogil:
        return 1

    @cython.boundscheck(False)
    @cython.wraparound(False)
    @cython.cdivision(True)
    cdef int select_point(self, np.float64_t pos[3]) nogil:
        cdef int i
        if self.filter_bbox == 0:
            return 1
        for i in range(3):
            if pos[i] < self.DLE[i] or pos[i] > self.DRE[i]:
                return 0
        return 1

    @cython.boundscheck(False)
    @cython.wraparound(False)
    @cython.cdivision(True)
    cdef int select_bbox(self, np.float64_t left_edge[3],
                               np.float64_t right_edge[3]) nogil:
        return self.base_selector.select_bbox(left_edge, right_edge)

    cdef int select_grid(self, np.float64_t left_edge[3],
                         np.float64_t right_edge[3], np.int32_t level,
                         Oct *o = NULL) nogil:
        # Because visitors now use select_grid, we should be explicitly
        # checking this.
        return self.base_selector.select_grid(left_edge, right_edge, level, o)

    def _hash_vals(self):
        return (hash(self.base_selector), self.min_ind, self.max_ind)

indexed_octree_subset_selector = IndexedOctreeSubsetSelector

cdef class AlwaysSelector(SelectorObject):

    def __init__(self, dobj):
        self.overlap_cells = 1

    @cython.boundscheck(False)
    @cython.wraparound(False)
    @cython.cdivision(True)
    def select_grids(self,
                     np.ndarray[np.float64_t, ndim=2] left_edges,
                     np.ndarray[np.float64_t, ndim=2] right_edges,
                     np.ndarray[np.int32_t, ndim=2] levels):
        cdef int ng = left_edges.shape[0]
        cdef np.ndarray[np.uint8_t, ndim=1] gridi = np.ones(ng, dtype='uint8')
        return gridi.astype("bool")

    @cython.boundscheck(False)
    @cython.wraparound(False)
    @cython.cdivision(True)
    cdef int select_cell(self, np.float64_t pos[3], np.float64_t dds[3]) nogil:
        return 1

    cdef int select_grid(self, np.float64_t left_edge[3],
                         np.float64_t right_edge[3], np.int32_t level,
                         Oct *o = NULL) nogil:
        return 1

    cdef int select_point(self, np.float64_t pos[3]) nogil:
        return 1

    cdef int select_sphere(self, np.float64_t pos[3], np.float64_t radius) nogil:
        return 1

    cdef int select_bbox(self, np.float64_t left_edge[3],
                               np.float64_t right_edge[3]) nogil:
        return 1

    def _hash_vals(self):
        return ("always", 1,)

always_selector = AlwaysSelector

cdef class ComposeSelector(SelectorObject):
    cdef SelectorObject selector1
    cdef SelectorObject selector2

    def __init__(self, dobj, selector1, selector2):
        self.selector1 = selector1
        self.selector2 = selector2

    def select_grids(self,
                     np.ndarray[np.float64_t, ndim=2] left_edges,
                     np.ndarray[np.float64_t, ndim=2] right_edges,
                     np.ndarray[np.int32_t, ndim=2] levels):
        return np.logical_or(
                    self.selector1.select_grids(left_edges, right_edges, levels),
                    self.selector2.select_grids(left_edges, right_edges, levels))

    cdef int select_cell(self, np.float64_t pos[3], np.float64_t dds[3]) nogil:
        if self.selector1.select_cell(pos, dds) and \
                self.selector2.select_cell(pos, dds):
            return 1
        else:
            return 0

    cdef int select_grid(self, np.float64_t left_edge[3],
                         np.float64_t right_edge[3], np.int32_t level,
                         Oct *o = NULL) nogil:
        if self.selector1.select_grid(left_edge, right_edge, level, o) or \
                self.selector2.select_grid(left_edge, right_edge, level, o):
            return 1
        else:
            return 0

    cdef int select_point(self, np.float64_t pos[3]) nogil:
        if self.selector1.select_point(pos) and \
                self.selector2.select_point(pos):
            return 1
        else:
            return 0

    cdef int select_sphere(self, np.float64_t pos[3], np.float64_t radius) nogil:
        if self.selector1.select_sphere(pos, radius) and \
                self.selector2.select_sphere(pos, radius):
            return 1
        else:
            return 0

    cdef int select_bbox(self, np.float64_t left_edge[3],
                               np.float64_t right_edge[3]) nogil:
        if self.selector1.select_bbox(left_edge, right_edge) and \
                self.selector2.select_bbox(left_edge, right_edge):
            return 1
        else:
            return 0

    def _hash_vals(self):
        return (hash(self.selector1), hash(self.selector2))

compose_selector = ComposeSelector

cdef class HaloParticlesSelector(SelectorObject):
    cdef public object base_source
    cdef SelectorObject base_selector
    cdef object pind
    cdef public np.int64_t halo_id
    def __init__(self, dobj):
        self.base_source = dobj.base_source
        self.base_selector = self.base_source.selector
        self.pind = dobj.particle_indices

    def _hash_vals(self):
        return ("halo_particles", self.halo_id)

halo_particles_selector = HaloParticlesSelector

@cython.cdivision(True)
@cython.boundscheck(False)
@cython.wraparound(False)
def points_in_cells(
        np.float64_t[:] cx,
        np.float64_t[:] cy,
        np.float64_t[:] cz,
        np.float64_t[:] dx,
        np.float64_t[:] dy,
        np.float64_t[:] dz,
        np.float64_t[:] px,
        np.float64_t[:] py,
        np.float64_t[:] pz):
    # Take a list of cells and particles and calculate which particles
    # are enclosed within one of the cells.  This is used for querying
    # particle fields on clump/contour objects.
    # We use brute force since the cells are a relatively unordered collection.

    cdef int p, c, n_p, n_c
    cdef np.ndarray[np.uint8_t, ndim=1, cast=True] mask

    n_p = px.size
    n_c = cx.size
    mask = np.ones(n_p, dtype="bool")

    for p in range(n_p):
        for c in range(n_c):
            if fabs(px[p] - cx[c]) > 0.5 * dx[c]:
                mask[p] = False
                continue
            if fabs(py[p] - cy[c]) > 0.5 * dy[c]:
                mask[p] = False
                continue
            if fabs(pz[p] - cz[c]) > 0.5 * dz[c]:
                mask[p] = False
                continue
            if mask[p]: break

    return mask

cdef class BooleanSelector(SelectorObject):

    def __init__(self, dobj):
        # Note that this has a different API than the other selector objects,
        # so will not work as a traditional data selector.
        if not hasattr(dobj.dobj1, "selector"):
            self.sel1 = dobj.dobj1
        else:
            self.sel1 = dobj.dobj1.selector
        if not hasattr(dobj.dobj2, "selector"):
            self.sel2 = dobj.dobj2
        else:
            self.sel2 = dobj.dobj2.selector

cdef class BooleanANDSelector(BooleanSelector):
    cdef int select_bbox(self, np.float64_t left_edge[3],
                               np.float64_t right_edge[3]) nogil:
        cdef int rv1 = self.sel1.select_bbox(left_edge, right_edge)
        if rv1 == 0: return 0
        cdef int rv2 = self.sel2.select_bbox(left_edge, right_edge)
        if rv2 == 0: return 0
        return 1

    cdef int select_grid(self, np.float64_t left_edge[3],
                         np.float64_t right_edge[3], np.int32_t level,
                         Oct *o = NULL) nogil:
        cdef int rv1 = self.sel1.select_grid(left_edge, right_edge, level, o)
        if rv1 == 0: return 0
        cdef int rv2 = self.sel2.select_grid(left_edge, right_edge, level, o)
        if rv2 == 0: return 0
        return 1

    cdef int select_cell(self, np.float64_t pos[3], np.float64_t dds[3]) nogil:
        cdef int rv1 = self.sel1.select_cell(pos, dds)
        if rv1 == 0: return 0
        cdef int rv2 = self.sel2.select_cell(pos, dds)
        if rv2 == 0: return 0
        return 1

    cdef int select_point(self, np.float64_t pos[3]) nogil:
        cdef int rv1 = self.sel1.select_point(pos)
        if rv1 == 0: return 0
        cdef int rv2 = self.sel2.select_point(pos)
        if rv2 == 0: return 0
        return 1

    cdef int select_sphere(self, np.float64_t pos[3], np.float64_t radius) nogil:
        cdef int rv1 = self.sel1.select_sphere(pos, radius)
        if rv1 == 0: return 0
        cdef int rv2 = self.sel2.select_sphere(pos, radius)
        if rv2 == 0: return 0
        return 1

    def _hash_vals(self):
        return (self.sel1._hash_vals() +
                ("and",) +
                self.sel2._hash_vals())

cdef class BooleanORSelector(BooleanSelector):
    cdef int select_bbox(self, np.float64_t left_edge[3],
                               np.float64_t right_edge[3]) nogil:
        cdef int rv1 = self.sel1.select_bbox(left_edge, right_edge)
        if rv1 == 1: return 1
        cdef int rv2 = self.sel2.select_bbox(left_edge, right_edge)
        if rv2 == 1: return 1
        return 0

    cdef int select_grid(self, np.float64_t left_edge[3],
                         np.float64_t right_edge[3], np.int32_t level,
                         Oct *o = NULL) nogil:
        cdef int rv1 = self.sel1.select_grid(left_edge, right_edge, level, o)
        if rv1 == 1: return 1
        cdef int rv2 = self.sel2.select_grid(left_edge, right_edge, level, o)
        if rv2 == 1: return 1
        return 0

    cdef int select_cell(self, np.float64_t pos[3], np.float64_t dds[3]) nogil:
        cdef int rv1 = self.sel1.select_cell(pos, dds)
        if rv1 == 1: return 1
        cdef int rv2 = self.sel2.select_cell(pos, dds)
        if rv2 == 1: return 1
        return 0

    cdef int select_point(self, np.float64_t pos[3]) nogil:
        cdef int rv1 = self.sel1.select_point(pos)
        if rv1 == 1: return 1
        cdef int rv2 = self.sel2.select_point(pos)
        if rv2 == 1: return 1
        return 0

    cdef int select_sphere(self, np.float64_t pos[3], np.float64_t radius) nogil:
        cdef int rv1 = self.sel1.select_sphere(pos, radius)
        if rv1 == 1: return 1
        cdef int rv2 = self.sel2.select_sphere(pos, radius)
        if rv2 == 1: return 1
        return 0

    def _hash_vals(self):
        return (self.sel1._hash_vals() +
                ("or",) +
                self.sel2._hash_vals())

cdef class BooleanNOTSelector(BooleanSelector):
    cdef int select_bbox(self, np.float64_t left_edge[3],
                               np.float64_t right_edge[3]) nogil:
        # We always return True here, because we don't have a "fully included"
        # check anywhere else.
        return 1

    cdef int select_grid(self, np.float64_t left_edge[3],
                         np.float64_t right_edge[3], np.int32_t level,
                         Oct *o = NULL) nogil:
        return 1

    cdef int select_cell(self, np.float64_t pos[3], np.float64_t dds[3]) nogil:
        cdef int rv1 = self.sel1.select_cell(pos, dds)
        if rv1 == 0: return 1
        return 0

    cdef int select_point(self, np.float64_t pos[3]) nogil:
        cdef int rv1 = self.sel1.select_point(pos)
        if rv1 == 0: return 1
        return 0

    cdef int select_sphere(self, np.float64_t pos[3], np.float64_t radius) nogil:
        cdef int rv1 = self.sel1.select_sphere(pos, radius)
        if rv1 == 0: return 1
        return 0

    def _hash_vals(self):
        return (self.sel1._hash_vals() +
                ("not",))

cdef class BooleanXORSelector(BooleanSelector):

    cdef int select_bbox(self, np.float64_t left_edge[3],
                               np.float64_t right_edge[3]) nogil:
        # We always return True here, because we don't have a "fully included"
        # check anywhere else.
        return 1

    cdef int select_grid(self, np.float64_t left_edge[3],
                         np.float64_t right_edge[3], np.int32_t level,
                         Oct *o = NULL) nogil:
        return 1

    cdef int select_cell(self, np.float64_t pos[3], np.float64_t dds[3]) nogil:
        cdef int rv1 = self.sel1.select_cell(pos, dds)
        cdef int rv2 = self.sel2.select_cell(pos, dds)
        if rv1 == rv2: return 0
        return 1

    cdef int select_point(self, np.float64_t pos[3]) nogil:
        cdef int rv1 = self.sel1.select_point(pos)
        cdef int rv2 = self.sel2.select_point(pos)
        if rv1 == rv2: return 0
        return 1

    cdef int select_sphere(self, np.float64_t pos[3], np.float64_t radius) nogil:
        cdef int rv1 = self.sel1.select_sphere(pos, radius)
        cdef int rv2 = self.sel2.select_sphere(pos, radius)
        if rv1 == rv2: return 0
        return 1

    def _hash_vals(self):
        return (self.sel1._hash_vals() +
                ("xor",) +
                self.sel2._hash_vals())

cdef class BooleanNEGSelector(BooleanSelector):

    cdef int select_bbox(self, np.float64_t left_edge[3],
                               np.float64_t right_edge[3]) nogil:
        # We always return True here, because we don't have a "fully included"
        # check anywhere else.
        return self.sel1.select_bbox(left_edge, right_edge)

    cdef int select_grid(self, np.float64_t left_edge[3],
                         np.float64_t right_edge[3], np.int32_t level,
                         Oct *o = NULL) nogil:
        return self.sel1.select_grid(left_edge, right_edge, level, o)

    cdef int select_cell(self, np.float64_t pos[3], np.float64_t dds[3]) nogil:
        cdef int rv1 = self.sel1.select_cell(pos, dds)
        if rv1 == 0: return 0
        cdef int rv2 = self.sel2.select_cell(pos, dds)
        if rv2 == 1: return 0
        return 1

    cdef int select_point(self, np.float64_t pos[3]) nogil:
        cdef int rv1 = self.sel1.select_point(pos)
        if rv1 == 0: return 0
        cdef int rv2 = self.sel2.select_point(pos)
        if rv2 == 1: return 0
        return 1

    cdef int select_sphere(self, np.float64_t pos[3], np.float64_t radius) nogil:
        cdef int rv1 = self.sel1.select_sphere(pos, radius)
        if rv1 == 0: return 0
        cdef int rv2 = self.sel2.select_sphere(pos, radius)
        if rv2 == 1: return 0
        return 1

    def _hash_vals(self):
        return (self.sel1._hash_vals() +
                ("neg",) +
                self.sel2._hash_vals())

cdef class ChainedBooleanSelector(SelectorObject):
    cdef int n_obj
    cdef np.ndarray selectors
    def __init__(self, dobj):
        # These are data objects, not selectors
        self.n_obj = len(dobj.data_objects)
        self.selectors = np.empty(self.n_obj, dtype="object")
        for i in range(self.n_obj):
            self.selectors[i] = dobj.data_objects[i].selector

cdef class ChainedBooleanANDSelector(ChainedBooleanSelector):
    @cython.cdivision(True)
    @cython.boundscheck(False)
    @cython.wraparound(False)
    cdef int select_bbox(self, np.float64_t left_edge[3],
                         np.float64_t right_edge[3]) nogil:
        with gil:
            for i in range(self.n_obj):
                if (<SelectorObject>self.selectors[i]).select_bbox(
                        left_edge, right_edge) == 0:
                    return 0
        return 1

    @cython.cdivision(True)
    @cython.boundscheck(False)
    @cython.wraparound(False)
    cdef int select_grid(self, np.float64_t left_edge[3],
                         np.float64_t right_edge[3], np.int32_t level,
                         Oct *o = NULL) nogil:
        with gil:
            for i in range(self.n_obj):
                if (<SelectorObject>self.selectors[i]).select_grid(
                        left_edge, right_edge, level, o) == 0:
                    return 0
        return 1

    @cython.cdivision(True)
    @cython.boundscheck(False)
    @cython.wraparound(False)
    cdef int select_cell(self, np.float64_t pos[3], np.float64_t dds[3]) nogil:
        with gil:
            for i in range(self.n_obj):
                if (<SelectorObject>self.selectors[i]).select_cell(
                        pos, dds) == 0:
                    return 0
        return 1

    @cython.cdivision(True)
    @cython.boundscheck(False)
    @cython.wraparound(False)
    cdef int select_point(self, np.float64_t pos[3]) nogil:
        with gil:
            for i in range(self.n_obj):
                if (<SelectorObject>self.selectors[i]).select_point(pos) == 0:
                    return 0
        return 1

    @cython.cdivision(True)
    @cython.boundscheck(False)
    @cython.wraparound(False)
    cdef int select_sphere(self, np.float64_t pos[3], np.float64_t radius) nogil:
        with gil:
            for i in range(self.n_obj):
                if (<SelectorObject>self.selectors[i]).select_sphere(
                        pos, radius) == 0:
                    return 0
        return 1

    def _hash_vals(self):
        v = ("chained_and",)
        for s in self.selectors:
            v += s._hash_vals()
        return v

intersection_selector = ChainedBooleanANDSelector

cdef class ChainedBooleanORSelector(ChainedBooleanSelector):
    @cython.cdivision(True)
    @cython.boundscheck(False)
    @cython.wraparound(False)
    cdef int select_bbox(self, np.float64_t left_edge[3],
                         np.float64_t right_edge[3]) nogil:
        with gil:
            for i in range(self.n_obj):
                if (<SelectorObject>self.selectors[i]).select_bbox(
                        left_edge, right_edge) == 1:
                    return 1
        return 0

    @cython.cdivision(True)
    @cython.boundscheck(False)
    @cython.wraparound(False)
    cdef int select_grid(self, np.float64_t left_edge[3],
                         np.float64_t right_edge[3], np.int32_t level,
                         Oct *o = NULL) nogil:
        with gil:
            for i in range(self.n_obj):
                if (<SelectorObject>self.selectors[i]).select_grid(
                        left_edge, right_edge, level, o) == 1:
                    return 1
        return 0

    @cython.cdivision(True)
    @cython.boundscheck(False)
    @cython.wraparound(False)
    cdef int select_cell(self, np.float64_t pos[3], np.float64_t dds[3]) nogil:
        with gil:
            for i in range(self.n_obj):
                if (<SelectorObject>self.selectors[i]).select_cell(
                        pos, dds) == 1:
                    return 1
        return 0

    @cython.cdivision(True)
    @cython.boundscheck(False)
    @cython.wraparound(False)
    cdef int select_point(self, np.float64_t pos[3]) nogil:
        with gil:
            for i in range(self.n_obj):
                if (<SelectorObject>self.selectors[i]).select_point(pos) == 1:
                    return 1
        return 0

    @cython.cdivision(True)
    @cython.boundscheck(False)
    @cython.wraparound(False)
    cdef int select_sphere(self, np.float64_t pos[3], np.float64_t radius) nogil:
        with gil:
            for i in range(self.n_obj):
                if (<SelectorObject>self.selectors[i]).select_sphere(
                        pos, radius) == 1:
                    return 1
        return 0

    def _hash_vals(self):
        v = ("chained_or",)
        for s in self.selectors:
            v += s._hash_vals()
        return v

union_selector = ChainedBooleanORSelector
<|MERGE_RESOLUTION|>--- conflicted
+++ resolved
@@ -17,11 +17,8 @@
 import numpy as np
 cimport numpy as np
 cimport cython
-<<<<<<< HEAD
 from cython.view cimport array as cvarray
-=======
 from cython cimport floating
->>>>>>> b47affce
 from libc.stdlib cimport malloc, free
 from yt.utilities.lib.fp_utils cimport fclip, iclip, fmax, fmin, imin, imax
 from .oct_container cimport OctreeContainer, Oct
