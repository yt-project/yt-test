--- conflicted
+++ resolved
@@ -17,13 +17,8 @@
 import numpy as np
 from .coordinate_handler import \
     CoordinateHandler, \
-<<<<<<< HEAD
-    _get_coord_fields, \
-=======
-    _unknown_coord, \
     _get_coord_fields, \
     _get_vert_fields, \
->>>>>>> 41a2f7b7
     cartesian_to_cylindrical, \
     cylindrical_to_cartesian
 import yt.visualization._MPL as _MPL
